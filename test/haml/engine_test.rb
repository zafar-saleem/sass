#!/usr/bin/env ruby

require 'rubygems'
require 'active_support'
require 'action_controller'
require 'action_view'

require 'test/unit'
require File.dirname(__FILE__) + '/../../lib/haml'
require 'haml/engine'

class EngineTest < Test::Unit::TestCase

  def render(text, options = {}, &block)
    scope  = options.delete(:scope)  || Object.new
    locals = options.delete(:locals) || {}
    Haml::Engine.new(text, options).to_html(scope, locals, &block)
  end

  def test_empty_render_should_remain_empty
    assert_equal('', render(''))
  end

  def test_attributes_should_render_correctly
    assert_equal("<div class='atlantis' style='ugly'>\n</div>", render(".atlantis{:style => 'ugly'}").chomp)
  end

  def test_ruby_code_should_work_inside_attributes
    author = 'hcatlin'
    assert_equal("<p class='3'>foo</p>", render("%p{:class => 1+2} foo").chomp)
  end

  def test_nil_should_render_empty_tag
    assert_equal("<div class='no_attributes'>\n</div>",
                 render(".no_attributes{:nil => nil}").chomp)
  end

  def test_strings_should_get_stripped_inside_tags
    assert_equal("<div class='stripped'>This should have no spaces in front of it</div>",
                 render(".stripped    This should have no spaces in front of it").chomp)
  end

  def test_one_liner_should_be_one_line
    assert_equal("<p>Hello</p>", render('%p Hello').chomp)
  end

  def test_long_liner_should_not_print_on_one_line
    assert_equal("<div>\n  #{'x' * 51}\n</div>", render("%div #{'x' * 51}").chomp)
  end
  
  def test_non_prerendered_one_liner
    assert_equal("<p class='awesome'>One line</p>\n", render("%p{:class => c} One line", :locals => {:c => 'awesome'}))
  end
  
  def test_non_prerendered_script_one_liner
    assert_equal("<p class='awesome'>One line</p>\n", render("%p{:class => c}= 'One line'", :locals => {:c => 'awesome'}))
  end
  
  def test_non_prerendered_long_script_one_liner
    assert_equal("<p class='awesome'>\n  #{'x' * 60}\n</p>\n", render("%p{:class => c}= 'x' * 60", :locals => {:c => 'awesome'}))
  end

  def test_multi_render
    engine = Haml::Engine.new("%strong Hi there!")
    assert_equal("<strong>Hi there!</strong>\n", engine.to_html)
    assert_equal("<strong>Hi there!</strong>\n", engine.to_html)
    assert_equal("<strong>Hi there!</strong>\n", engine.to_html)
  end

  def test_double_equals
    assert_equal("<p>Hello World</p>\n", render('%p== Hello #{who}', :locals => {:who => 'World'}))
    assert_equal("<p>\n  Hello World\n</p>\n", render("%p\n  == Hello \#{who}", :locals => {:who => 'World'}))
  end

<<<<<<< HEAD
=======
  def test_double_equals_in_the_middle_of_a_string
    assert_equal("\"title 'Title'. \"\n",
                 render("== \"title '\#{\"Title\"}'. \""))
  end

>>>>>>> ac2fd687
  def test_nil_tag_value_should_render_as_empty
    assert_equal("<p></p>\n", render("%p= nil"))
  end

  def test_tag_with_failed_if_should_render_as_empty
    assert_equal("<p></p>\n", render("%p= 'Hello' if false"))
  end

  def test_static_attributes_with_empty_attr
    assert_equal("<img alt='' src='/foo.png' />\n", render("%img{:src => '/foo.png', :alt => ''}"))
  end

  def test_dynamic_attributes_with_empty_attr
    assert_equal("<img alt='' src='/foo.png' />\n", render("%img{:width => nil, :src => '/foo.png', :alt => String.new}"))
  end

  # Options tests

  def test_stop_eval
    assert_equal("", render("= 'Hello'", :suppress_eval => true))
    assert_equal("", render("- puts 'foo'", :suppress_eval => true))
    assert_equal("<div id='foo' yes='no' />\n", render("#foo{:yes => 'no'}/", :suppress_eval => true))
    assert_equal("<div id='foo' />\n", render("#foo{:yes => 'no', :call => a_function() }/", :suppress_eval => true))
    assert_equal("<div />\n", render("%div[1]/", :suppress_eval => true))

    begin
      assert_equal("", render(":ruby\n  puts 'hello'", :suppress_eval => true))
    rescue Haml::HamlError => err
      caught = true
      assert_equal('"ruby" filter is not defined!', err.message)
    end
    assert(caught, "Rendering a ruby filter without evaluating didn't throw an error!")
  end

  def test_attr_wrapper
    assert_equal("<p strange=*attrs*>\n</p>\n", render("%p{ :strange => 'attrs'}", :attr_wrapper => '*'))
    assert_equal("<p escaped='quo\"te'>\n</p>\n", render("%p{ :escaped => 'quo\"te'}", :attr_wrapper => '"'))
    assert_equal("<p escaped=\"q'uo&quot;te\">\n</p>\n", render("%p{ :escaped => 'q\\'uo\"te'}", :attr_wrapper => '"'))
    assert_equal("<?xml version=\"1.0\" encoding=\"utf-8\" ?>\n", render("!!! XML", :attr_wrapper => '"'))
  end

  def test_attrs_parsed_correctly
    assert_equal("<p boom=>biddly='bar => baz'>\n</p>\n", render("%p{'boom=>biddly' => 'bar => baz'}"))
    assert_equal("<p foo,bar='baz, qux'>\n</p>\n", render("%p{'foo,bar' => 'baz, qux'}"))
    assert_equal("<p escaped='quo\nte'>\n</p>\n", render("%p{ :escaped => \"quo\\nte\"}"))
    assert_equal("<p escaped='quo4te'>\n</p>\n", render("%p{ :escaped => \"quo\#{2 + 2}te\"}"))
  end
  
  def test_empty_attrs
    assert_equal("<p attr=''>empty</p>\n", render("%p{ :attr => '' } empty"))
    assert_equal("<p attr=''>empty</p>\n", render("%p{ :attr => x } empty", :locals => {:x => ''}))
  end
  
  def test_nil_attrs
    assert_equal("<p>nil</p>\n", render("%p{ :attr => nil } nil"))
    assert_equal("<p>nil</p>\n", render("%p{ :attr => x } nil", :locals => {:x => nil}))
  end

  def test_locals
    assert_equal("<p>Paragraph!</p>\n", render("%p= text", :locals => { :text => "Paragraph!" }))
  end

  def test_deprecated_locals_option
    Kernel.module_eval do
      def warn_with_stub(msg); end
      alias_method :warn_without_stub, :warn
      alias_method :warn, :warn_with_stub
    end

    assert_equal("<p>Paragraph!</p>\n", Haml::Engine.new("%p= text", :locals => { :text => "Paragraph!" }).render)

    Kernel.module_eval { alias_method :warn, :warn_without_stub }
  end

<<<<<<< HEAD
  def test_dynamc_attrs_shouldnt_register_as_literal_values
=======
  def test_dynamic_attrs_shouldnt_register_as_literal_values
>>>>>>> ac2fd687
    assert_equal("<p a='b2c'>\n</p>\n", render('%p{:a => "b#{1 + 1}c"}'))
    assert_equal("<p a='b2c'>\n</p>\n", render("%p{:a => 'b' + (1 + 1).to_s + 'c'}"))
  end

  def test_rec_merge
    hash1 = {1=>2, 3=>{5=>7, 8=>9}}
    hash2 = {4=>5, 3=>{5=>2, 16=>12}}
    hash3 = {1=>2, 4=>5, 3=>{5=>2, 8=>9, 16=>12}}

    hash1.rec_merge!(hash2)
    assert_equal(hash3, hash1)
  end

  def test_syntax_errors
    errs = [ "!!!\n  a", "a\n  b", "a\n:foo\nb", "/ a\n  b",
             "% a", "%p a\n  b", "a\n%p=\nb", "%p=\n  a",
             "a\n%p~\nb", "a\n~\nb", "a\n~\n  b", "%p~\n  b", "%p/\n  a",
             "%p\n \t%a b", "%a\n b\nc", "%a\n    b\nc",
             ":notafilter\n  This isn't\n  a filter!",
             ".{} a", "\#{} a", ".= 'foo'", "%a/ b", "%p..class", "%p..#." ]
    errs.each do |err|
      begin
        render(err)
      rescue Exception => e
        assert(e.is_a?(Haml::Error), "#{err.dump} doesn't produce Haml::SyntaxError")
      else
        assert(false, "#{err.dump} doesn't produce an exception")
      end
    end
  end

  def test_syntax_error
    render("a\nb\n!!!\n  c\nd")
  rescue Haml::SyntaxError => e
    assert_equal(e.message, "Illegal Nesting: Nesting within a header command is illegal.")
    assert_equal("(haml):3", e.backtrace[0])
  rescue Exception => e
    assert(false, '"a\nb\n!!!\n  c\nd" doesn\'t produce a Haml::SyntaxError')
  else
    assert(false, '"a\nb\n!!!\n  c\nd" doesn\'t produce an exception')
  end

  def test_exception
    render("%p\n  hi\n  %a= undefined\n= 12")
  rescue Exception => e
    assert_match("(haml):3", e.backtrace[0])
  else
    # Test failed... should have raised an exception
    assert(false)
  end

  def test_compile_error
    render("a\nb\n- fee)\nc")
  rescue Exception => e
    assert_match(/^compile error\n\(haml\):3: syntax error/i, e.message)
  else
    assert(false,
           '"a\nb\n- fee)\nc" doesn\'t produce an exception!')
  end

  def test_unbalanced_brackets
    render('== #{1 + 5} foo #{6 + 7 bar #{8 + 9}')
  rescue Haml::SyntaxError => e
    assert_equal("Unbalanced brackets.", e.message)
  end

  def test_no_bluecloth
    Kernel.module_eval do
      def gem_original_require_with_bluecloth(file)
        raise LoadError if file == 'bluecloth'
        gem_original_require_without_bluecloth(file)
      end
      alias_method :gem_original_require_without_bluecloth, :gem_original_require
      alias_method :gem_original_require, :gem_original_require_with_bluecloth
    end

    begin
      assert_equal("<h1>Foo</h1>\t<p>- a\n- b</p>\n",
                   Haml::Engine.new(":markdown\n  Foo\n  ===\n  - a\n  - b").to_html)
    rescue Haml::HamlError => e
      if e.message == "Can't run Markdown filter; required 'bluecloth' or 'redcloth', but none were found"
        puts "\nCouldn't require 'bluecloth' or 'redcloth'; skipping a test."
      else
        raise e
      end
    end

    Kernel.module_eval do
      alias_method :gem_original_require, :gem_original_require_without_bluecloth
    end
  end

  def test_no_redcloth
    Kernel.module_eval do
      def gem_original_require_with_redcloth(file)
        raise LoadError if file == 'redcloth'
        gem_original_require_without_redcloth(file)
      end
      alias_method :gem_original_require_without_redcloth, :gem_original_require
      alias_method :gem_original_require, :gem_original_require_with_redcloth
    end

    begin
      Haml::Engine.new(":redcloth\n  _foo_").to_html
    rescue Haml::HamlError
    else
      assert(false, "No exception raised!")
    end

    Kernel.module_eval do
      alias_method :gem_original_require, :gem_original_require_without_redcloth
    end
  end

  def test_no_redcloth_or_bluecloth
    Kernel.module_eval do
      def gem_original_require_with_redcloth_and_bluecloth(file)
        raise LoadError if file == 'redcloth' || file == 'bluecloth'
        gem_original_require_without_redcloth_and_bluecloth(file)
      end
      alias_method :gem_original_require_without_redcloth_and_bluecloth, :gem_original_require
      alias_method :gem_original_require, :gem_original_require_with_redcloth_and_bluecloth
    end

    begin
      Haml::Engine.new(":markdown\n  _foo_").to_html
    rescue Haml::HamlError
    else
      assert(false, "No exception raised!")
    end

    Kernel.module_eval do
      alias_method :gem_original_require, :gem_original_require_without_redcloth_and_bluecloth
    end    
  end

  def test_local_assigns_dont_modify_class
    assert_equal("bar\n", render("= foo", :locals => {:foo => 'bar'}))
    assert_equal(nil, defined?(foo))
  end

  def test_object_ref_with_nil_id
    user = Struct.new('User', :id).new
    assert_equal("<p class='struct_user' id='struct_user_new'>New User</p>\n",
                 render("%p[user] New User", :locals => {:user => user}))
  end

  def test_non_literal_attributes
    assert_equal("<p a1='foo' a2='bar' a3='baz' />\n",
                 render("%p{a2, a1, :a3 => 'baz'}/",
                        :locals => {:a1 => {:a1 => 'foo'}, :a2 => {:a2 => 'bar'}}))
  end

  def test_render_should_accept_a_binding_as_scope
    string = "This is a string!"
    string.instance_variable_set("@var", "Instance variable")
    b = string.instance_eval do
      var = "Local variable"
      binding
    end

    assert_equal("<p>THIS IS A STRING!</p>\n<p>Instance variable</p>\n<p>Local variable</p>\n",
                 render("%p= upcase\n%p= @var\n%p= var", :scope => b))
  end

  def test_yield_should_work_with_binding
    assert_equal("12\nFOO\n", render("= yield\n= upcase", :scope => "foo".instance_eval{binding}) { 12 })
  end

  def test_yield_should_work_with_def_method
    s = "foo"
    Haml::Engine.new("= yield\n= upcase").def_method(s, :render)
    assert_equal("12\nFOO\n", s.render { 12 })
  end

  def test_def_method_with_module
    Haml::Engine.new("= yield\n= upcase").def_method(String, :render_haml)
    assert_equal("12\nFOO\n", "foo".render_haml { 12 })
  end

  def test_def_method_locals
    obj = Object.new
    Haml::Engine.new("%p= foo\n.bar{:baz => baz}= boom").def_method(obj, :render, :foo, :baz, :boom)
    assert_equal("<p>1</p>\n<div baz='2' class='bar'>3</div>\n", obj.render(:foo => 1, :baz => 2, :boom => 3))
  end

  def test_render_proc_locals
    proc = Haml::Engine.new("%p= foo\n.bar{:baz => baz}= boom").render_proc(Object.new, :foo, :baz, :boom)
    assert_equal("<p>1</p>\n<div baz='2' class='bar'>3</div>\n", proc[:foo => 1, :baz => 2, :boom => 3])
  end

  def test_render_proc_with_binding
    assert_equal("FOO\n", Haml::Engine.new("= upcase").render_proc("foo".instance_eval{binding}).call)
  end
end<|MERGE_RESOLUTION|>--- conflicted
+++ resolved
@@ -72,14 +72,11 @@
     assert_equal("<p>\n  Hello World\n</p>\n", render("%p\n  == Hello \#{who}", :locals => {:who => 'World'}))
   end
 
-<<<<<<< HEAD
-=======
   def test_double_equals_in_the_middle_of_a_string
     assert_equal("\"title 'Title'. \"\n",
                  render("== \"title '\#{\"Title\"}'. \""))
   end
 
->>>>>>> ac2fd687
   def test_nil_tag_value_should_render_as_empty
     assert_equal("<p></p>\n", render("%p= nil"))
   end
@@ -154,11 +151,7 @@
     Kernel.module_eval { alias_method :warn, :warn_without_stub }
   end
 
-<<<<<<< HEAD
-  def test_dynamc_attrs_shouldnt_register_as_literal_values
-=======
   def test_dynamic_attrs_shouldnt_register_as_literal_values
->>>>>>> ac2fd687
     assert_equal("<p a='b2c'>\n</p>\n", render('%p{:a => "b#{1 + 1}c"}'))
     assert_equal("<p a='b2c'>\n</p>\n", render("%p{:a => 'b' + (1 + 1).to_s + 'c'}"))
   end
