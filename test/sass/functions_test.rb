require 'test/unit'
require File.dirname(__FILE__) + '/../../lib/sass'
require 'sass/script'

class SassFunctionTest < Test::Unit::TestCase
  # Tests taken from:
  #   http://www.w3.org/Style/CSS/Test/CSS3/Color/20070927/html4/t040204-hsl-h-rotating-b.htm
  #   http://www.w3.org/Style/CSS/Test/CSS3/Color/20070927/html4/t040204-hsl-values-b.htm
  File.read(File.dirname(__FILE__) + "/data/hsl-rgb.txt").split("\n\n").each do |chunk|
    hsls, rgbs = chunk.strip.split("====")
    hsls.strip.split("\n").zip(rgbs.strip.split("\n")) do |hsl, rgb|
      method = "test_hsl: #{hsl} = #{rgb}"
      define_method(method) do
        assert_equal(evaluate(rgb), evaluate(hsl))
      end
    end
  end

  def test_hsl_checks_bounds
    assert_error_message("Saturation -114 must be between 0% and 100% for `hsl'", "hsl(10, -114, 12)");
    assert_error_message("Lightness 256 must be between 0% and 100% for `hsl'", "hsl(10, 10, 256%)");
  end

  def test_hsla
    assert_equal "rgba(51, 204, 204, 0.4)", evaluate("hsla(180, 60%, 50%, 0.4)")
    assert_equal "#33cccc", evaluate("hsla(180, 60%, 50%, 1)")
    assert_equal "rgba(51, 204, 204, 0)", evaluate("hsla(180, 60%, 50%, 0)")
  end

  def test_hsla_checks_bounds
    assert_error_message("Saturation -114 must be between 0% and 100% for `hsla'", "hsla(10, -114, 12, 1)");
    assert_error_message("Lightness 256 must be between 0% and 100% for `hsla'", "hsla(10, 10, 256%, 0)");
    assert_error_message("Alpha channel -0.1 must be between 0 and 1 for `hsla'", "hsla(10, 10, 10, -0.1)");
    assert_error_message("Alpha channel 1.1 must be between 0 and 1 for `hsla'", "hsla(10, 10, 10, 1.1)");
  end

  def test_percentage
    assert_equal("50%",  evaluate("percentage(.5)"))
    assert_equal("100%", evaluate("percentage(1)"))
    assert_equal("25%",  evaluate("percentage(25px / 100px)"))
    assert_error_message("25px is not a unitless number for `percentage'", "percentage(25px)")
    assert_error_message("#cccccc is not a unitless number for `percentage'", "percentage(#ccc)")
    assert_error_message("string is not a unitless number for `percentage'", %Q{percentage("string")})
  end

  def test_round
    assert_equal("5",   evaluate("round(4.8)"))
    assert_equal("5px", evaluate("round(4.8px)"))
    assert_equal("5px", evaluate("round(5.49px)"))

    assert_error_message("#cccccc is not a number for `round'", "round(#ccc)")
  end

  def test_floor
    assert_equal("4",   evaluate("floor(4.8)"))
    assert_equal("4px", evaluate("floor(4.8px)"))

    assert_error_message("foo is not a number for `floor'", "floor(\"foo\")")
  end

  def test_ceil
    assert_equal("5",   evaluate("ceil(4.1)"))
    assert_equal("5px", evaluate("ceil(4.8px)"))

    assert_error_message("a is not a number for `ceil'", "ceil(\"a\")")
  end

  def test_abs
    assert_equal("5",   evaluate("abs(-5)"))
    assert_equal("5px", evaluate("abs(-5px)"))
    assert_equal("5",   evaluate("abs(5)"))
    assert_equal("5px", evaluate("abs(5px)"))

    assert_error_message("#aaaaaa is not a number for `abs'", "abs(#aaa)")
  end

  def test_rgb
    assert_equal("#123456", evaluate("rgb(18, 52, 86)"))
    assert_equal("#beaded", evaluate("rgb(190, 173, 237)"))
    assert_equal("#00ff7f", evaluate("rgb(0, 255, 127)"))

    assert_error_message("Color value 256 must be between 0 and 255 inclusive for `rgb'",
      "rgb(256, 1, 1)")
    assert_error_message("Color value 256 must be between 0 and 255 inclusive for `rgb'",
      "rgb(1, 256, 1)")
    assert_error_message("Color value 256 must be between 0 and 255 inclusive for `rgb'",
      "rgb(1, 1, 256)")
    assert_error_message("Color value 256 must be between 0 and 255 inclusive for `rgb'",
      "rgb(1, 256, 257)")
    assert_error_message("Color value -1 must be between 0 and 255 inclusive for `rgb'",
      "rgb(-1, 1, 1)")
  end

  def test_rgba
    assert_equal("rgba(18, 52, 86, 0.5)", evaluate("rgba(18, 52, 86, 0.5)"))
    assert_equal("#beaded", evaluate("rgba(190, 173, 237, 1)"))
    assert_equal("rgba(0, 255, 127, 0)", evaluate("rgba(0, 255, 127, 0)"))

    assert_error_message("Color value 256 must be between 0 and 255 inclusive for `rgba'",
      "rgba(256, 1, 1, 0.3)")
    assert_error_message("Color value 256 must be between 0 and 255 inclusive for `rgba'",
      "rgba(1, 256, 1, 0.3)")
    assert_error_message("Color value 256 must be between 0 and 255 inclusive for `rgba'",
      "rgba(1, 1, 256, 0.3)")
    assert_error_message("Color value 256 must be between 0 and 255 inclusive for `rgba'",
      "rgba(1, 256, 257, 0.3)")
    assert_error_message("Color value -1 must be between 0 and 255 inclusive for `rgba'",
      "rgba(-1, 1, 1, 0.3)")
    assert_error_message("Alpha channel -0.2 must be between 0 and 1 inclusive for `rgba'",
      "rgba(1, 1, 1, -0.2)")
    assert_error_message("Alpha channel 1.2 must be between 0 and 1 inclusive for `rgba'",
      "rgba(1, 1, 1, 1.2)")
  end

  private

<<<<<<< HEAD
  def assert_rgb_hsl(rgb, hsl)
    hsl = hsl.map {|v| Sass::Script::Parser.parse v, 0, 0}
    assert_equal(rgb, Sass::Script::Functions::EvaluationContext.new({}).hsl(*hsl).rgb)
  end

=======
>>>>>>> 6098d234
  def evaluate(value)
    Sass::Script::Parser.parse(value, 0, 0).perform(Sass::Environment.new).to_s
  end

  def assert_error_message(message, value)
    evaluate(value)
    flunk("Error message expected but not raised: #{message}")
  rescue Sass::SyntaxError => e
    assert_equal(message, e.message)
  end

end<|MERGE_RESOLUTION|>--- conflicted
+++ resolved
@@ -114,14 +114,6 @@
 
   private
 
-<<<<<<< HEAD
-  def assert_rgb_hsl(rgb, hsl)
-    hsl = hsl.map {|v| Sass::Script::Parser.parse v, 0, 0}
-    assert_equal(rgb, Sass::Script::Functions::EvaluationContext.new({}).hsl(*hsl).rgb)
-  end
-
-=======
->>>>>>> 6098d234
   def evaluate(value)
     Sass::Script::Parser.parse(value, 0, 0).perform(Sass::Environment.new).to_s
   end
