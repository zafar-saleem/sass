#!/usr/bin/env ruby
require File.dirname(__FILE__) + '/../test_helper'
require 'sass/plugin'
require 'fileutils'

class SassPluginTest < Test::Unit::TestCase
  @@templates = %w{
    complex script parent_ref import scss_import alt
    subdir/subdir subdir/nested_subdir/nested_subdir
    options
  }

  def setup
    FileUtils.mkdir tempfile_loc
    FileUtils.mkdir tempfile_loc(nil,"more_")
    set_plugin_opts
    Sass::Plugin.update_stylesheets
    reset_mtimes
  end

  def teardown
    clean_up_sassc
    clear_callbacks
    FileUtils.rm_r tempfile_loc
    FileUtils.rm_r tempfile_loc(nil,"more_")
  end

  @@templates.each do |name|
    define_method("test_template_renders_correctly (#{name})") do
      assert_renders_correctly(name)
    end
  end

  def test_no_update
    File.delete(tempfile_loc('basic'))
    assert_needs_update 'basic'
    Sass::Plugin.update_stylesheets
    assert_stylesheet_updated 'basic'
  end

  def test_update_needed_when_modified
<<<<<<< HEAD
    sleep 1
    FileUtils.touch(template_loc('basic'))
=======
    touch 'basic'
>>>>>>> 031b0924
    assert_needs_update 'basic'
    Sass::Plugin.update_stylesheets
    assert_stylesheet_updated 'basic'
  end

  def test_update_needed_when_dependency_modified
<<<<<<< HEAD
    sleep 1
    FileUtils.touch(template_loc('basic'))
=======
    touch 'basic'
>>>>>>> 031b0924
    assert_needs_update 'import'
    Sass::Plugin.update_stylesheets
    assert_stylesheet_updated 'basic'
    assert_stylesheet_updated 'import'
  end

  def test_update_needed_when_scss_dependency_modified
    sleep 1
    FileUtils.touch(template_loc('scss_importee'))
    assert_needs_update 'import'
    Sass::Plugin.update_stylesheets
    assert_stylesheet_updated 'scss_importee'
    assert_stylesheet_updated 'import'
  end

  def test_scss_update_needed_when_dependency_modified
    sleep 1
    FileUtils.touch(template_loc('basic'))
    assert_needs_update 'scss_import'
    Sass::Plugin.update_stylesheets
    assert_stylesheet_updated 'basic'
    assert_stylesheet_updated 'scss_import'
  end

  def test_full_exception_handling
    File.delete(tempfile_loc('bork1'))
    Sass::Plugin.update_stylesheets
    File.open(tempfile_loc('bork1')) do |file|
      assert_equal(<<CSS.strip, file.read.split("\n")[0...6].join("\n"))
/*
Syntax error: Undefined variable: "!bork".
        on line 2 of #{template_loc('bork1')}

1: bork
2:   :bork= !bork
CSS
    end
    File.delete(tempfile_loc('bork1'))
  end

  def test_nonfull_exception_handling
    old_full_exception = Sass::Plugin.options[:full_exception]
    Sass::Plugin.options[:full_exception] = false

    File.delete(tempfile_loc('bork1'))
    assert_raise(Sass::SyntaxError) {Sass::Plugin.update_stylesheets}
  ensure
    Sass::Plugin.options[:full_exception] = old_full_exception
  end
  
  def test_two_template_directories
    set_plugin_opts :template_location => {
      template_loc => tempfile_loc,
      template_loc(nil,'more_') => tempfile_loc(nil,'more_')
    }
    Sass::Plugin.update_stylesheets
    ['more1', 'more_import'].each { |name| assert_renders_correctly(name, :prefix => 'more_') }
  end

  def test_two_template_directories_with_line_annotations
    set_plugin_opts :line_comments => true,
                    :style => :nested,
                    :template_location => {
                      template_loc => tempfile_loc,
                      template_loc(nil,'more_') => tempfile_loc(nil,'more_')
                    }
    Sass::Plugin.update_stylesheets
    assert_renders_correctly('more1_with_line_comments', 'more1', :prefix => 'more_')
  end

  def test_merb_update
    begin
      require 'merb'
    rescue LoadError
      puts "\nmerb couldn't be loaded, skipping a test"
      return
    end
    
    require 'sass/plugin/merb'
    if defined?(MerbHandler)
      MerbHandler.send(:define_method, :process_without_sass) { |*args| }
    else
      Merb::Rack::Application.send(:define_method, :call_without_sass) { |*args| }
    end

    set_plugin_opts

    File.delete(tempfile_loc('basic'))
    assert_needs_update 'basic'
    
    if defined?(MerbHandler)
      MerbHandler.new('.').process nil, nil
    else
      Merb::Rack::Application.new.call(::Rack::MockRequest.env_for('/'))
    end

    assert_stylesheet_updated 'basic'
  end

  def test_doesnt_render_partials
    assert !File.exists?(tempfile_loc('_partial'))
  end

  # Callbacks

  def test_updating_stylesheets_callback
    # Should run even when there's nothing to update
    assert_callback :updating_stylesheets, []
  end

  def test_updating_stylesheets_callback_with_individual_files
    files = [[template_loc("basic"), tempfile_loc("basic")]]
    assert_callback(:updating_stylesheets, files) {Sass::Plugin.update_stylesheets(files)}
  end

  def test_updating_stylesheets_callback_with_never_update
    Sass::Plugin.options[:never_update] = true
    assert_no_callback :updating_stylesheets
  end

  def test_updating_stylesheet_callback_for_updated_template
    Sass::Plugin.options[:always_update] = false
    touch 'basic'
    assert_no_callback :updating_stylesheet, template_loc("complex"), tempfile_loc("complex") do
      assert_callbacks(
        [:updating_stylesheet, template_loc("basic"), tempfile_loc("basic")],
        [:updating_stylesheet, template_loc("import"), tempfile_loc("import")])
    end
  end

  def test_updating_stylesheet_callback_for_fresh_template
    Sass::Plugin.options[:always_update] = false
    assert_no_callback :updating_stylesheet
  end

  def test_updating_stylesheet_callback_for_error_template
    Sass::Plugin.options[:always_update] = false
    touch 'bork1'
    assert_no_callback :updating_stylesheet
  end

  def test_not_updating_stylesheet_callback_for_fresh_template
    Sass::Plugin.options[:always_update] = false
    assert_callback :not_updating_stylesheet, template_loc("basic"), tempfile_loc("basic")
  end

  def test_not_updating_stylesheet_callback_for_updated_template
    Sass::Plugin.options[:always_update] = false
    assert_callback :not_updating_stylesheet, template_loc("complex"), tempfile_loc("complex") do
      assert_no_callbacks(
        [:updating_stylesheet, template_loc("basic"), tempfile_loc("basic")],
        [:updating_stylesheet, template_loc("import"), tempfile_loc("import")])
    end
  end

  def test_not_updating_stylesheet_callback_with_never_update
    Sass::Plugin.options[:never_update] = true
    assert_no_callback :not_updating_stylesheet
  end

  def test_not_updating_stylesheet_callback_for_partial
    Sass::Plugin.options[:always_update] = false
    assert_no_callback :not_updating_stylesheet, template_loc("_partial"), tempfile_loc("_partial")
  end

  def test_not_updating_stylesheet_callback_for_error
    Sass::Plugin.options[:always_update] = false
    touch 'bork1'
    assert_no_callback :not_updating_stylesheet, template_loc("bork1"), tempfile_loc("bork1")
  end

  def test_compilation_error_callback
    Sass::Plugin.options[:always_update] = false
    touch 'bork1'
    assert_callback(:compilation_error,
      lambda {|e| e.message == 'Undefined variable: "!bork".'},
      template_loc("bork1"), tempfile_loc("bork1"))
  end

  def test_compilation_error_callback_for_file_access
    Sass::Plugin.options[:always_update] = false
    assert_callback(:compilation_error,
      lambda {|e| e.is_a?(Errno::ENOENT)},
      template_loc("nonexistent"), tempfile_loc("nonexistent")) do
      Sass::Plugin.update_stylesheets([[template_loc("nonexistent"), tempfile_loc("nonexistent")]])
    end
  end

  def test_creating_directory_callback
    Sass::Plugin.options[:always_update] = false
    dir = File.join(tempfile_loc, "subdir", "nested_subdir")
    FileUtils.rm_r dir
    assert_callback :creating_directory, dir
  end

  ## Regression

  def test_cached_dependencies_update
    FileUtils.mv(template_loc("basic"), template_loc("basic", "more_"))
    set_plugin_opts :load_paths => [result_loc, template_loc(nil, "more_")]

<<<<<<< HEAD
    sleep 1
    FileUtils.touch(template_loc("basic", "more_"))
    assert_needs_update "basic"
=======
    touch 'basic', 'more_'
    assert_needs_update "import"
>>>>>>> 031b0924
    Sass::Plugin.update_stylesheets
    assert_renders_correctly("import")
  ensure
    FileUtils.mv(template_loc("basic", "more_"), template_loc("basic"))
  end

 private

  def assert_renders_correctly(*arguments)
    options = arguments.last.is_a?(Hash) ? arguments.pop : {}
    prefix = options[:prefix]
    result_name = arguments.shift
    tempfile_name = arguments.shift || result_name
    expected_lines = File.read(result_loc(result_name, prefix)).split("\n")
    actual_lines = File.read(tempfile_loc(tempfile_name, prefix)).split("\n")

    if actual_lines.first == "/*" && expected_lines.first != "/*"
      assert(false, actual_lines[0..actual_lines.enum_with_index.find {|l, i| l == "*/"}.last].join("\n"))
    end

    expected_lines.zip(actual_lines).each_with_index do |pair, line|
      message = "template: #{result_name}\nline:     #{line + 1}"
      assert_equal(pair.first, pair.last, message)
    end
    if expected_lines.size < actual_lines.size
      assert(false, "#{actual_lines.size - expected_lines.size} Trailing lines found in #{tempfile_name}.css: #{actual_lines[expected_lines.size..-1].join('\n')}")
    end
  end

  def assert_stylesheet_updated(name)
<<<<<<< HEAD
    assert !Sass::Plugin.stylesheet_needs_update?(
      tempfile_loc(name), template_loc(name))
=======
    assert_doesnt_need_update name
>>>>>>> 031b0924

    # Make sure it isn't an exception
    expected_lines = File.read(result_loc(name)).split("\n")
    actual_lines = File.read(tempfile_loc(name)).split("\n")
    if actual_lines.first == "/*" && expected_lines.first != "/*"
      assert(false, actual_lines[0..actual_lines.enum_with_index.find {|l, i| l == "*/"}.last].join("\n"))
    end
  end

  def assert_callback(name, *expected_args)
    run = false
    Sass::Plugin.send("on_#{name}") do |*args|
      run ||= expected_args.zip(args).all? do |ea, a|
        ea.respond_to?(:call) ? ea.call(a) : ea == a
      end
    end

    if block_given?
      yield
    else
      Sass::Plugin.update_stylesheets
    end

    assert run, "Expected #{name} callback to be run with arguments:\n  #{expected_args.inspect}"
  end

  def assert_no_callback(name, *unexpected_args)
    Sass::Plugin.send("on_#{name}") do |*a|
      next unless unexpected_args.empty? || a == unexpected_args

      msg = "Expected #{name} callback not to be run"
      if !unexpected_args.empty?
        msg << " with arguments #{unexpected_args.inspect}"
      elsif !a.empty?
        msg << ",\n  was run with arguments #{a.inspect}"
      end

      flunk msg
    end

    if block_given?
      yield
    else
      Sass::Plugin.update_stylesheets
    end
  end

  def assert_callbacks(*args)
    return Sass::Plugin.update_stylesheets if args.empty?
    assert_callback(*args.pop) {assert_callbacks(*args)}
  end

  def assert_no_callbacks(*args)
    return Sass::Plugin.update_stylesheets if args.empty?
    assert_no_callback(*args.pop) {assert_no_callbacks(*args)}
  end

  def clear_callbacks
    Sass::Plugin.instance_variable_set('@_sass_callbacks', {})
  end

  def assert_needs_update(name)
    assert(Sass::Plugin.stylesheet_needs_update?(name, template_loc, tempfile_loc),
      "Expected #{template_loc(name)} to need an update.")
  end

  def assert_doesnt_need_update(name)
    assert(!Sass::Plugin.stylesheet_needs_update?(name, template_loc, tempfile_loc),
      "Expected #{template_loc(name)} not to need an update.")
  end

  def touch(*args)
    FileUtils.touch(template_loc(*args))
  end

  def reset_mtimes
    Dir["{#{template_loc},#{tempfile_loc}}/**/*.{css,sass}"].each {|f| File.utime(Time.now, Time.now - 1, f)}
  end

  def template_loc(name = nil, prefix = nil)
    if name
      scss = absolutize "#{prefix}templates/#{name}.scss"
      File.exists?(scss) ? scss : absolutize("#{prefix}templates/#{name}.sass")
    else
      absolutize "#{prefix}templates"
    end
  end

  def tempfile_loc(name = nil, prefix = nil)
    if name
      absolutize "#{prefix}tmp/#{name}.css"
    else
      absolutize "#{prefix}tmp"
    end
  end

  def result_loc(name = nil, prefix = nil)
    if name
      absolutize "#{prefix}results/#{name}.css"
    else
      absolutize "#{prefix}results"
    end
  end

  def absolutize(file)
    "#{File.dirname(__FILE__)}/#{file}"
  end

  def set_plugin_opts(overrides = {})
    Sass::Plugin.options = {
      :template_location => template_loc,
      :css_location => tempfile_loc,
      :style => :compact,
      :load_paths => [result_loc],
      :always_update => true,
      :never_update => false,
    }.merge(overrides)
  end
<<<<<<< HEAD

  def wait_a_tick
    time = Time.now
    loop {break if Time.now.sec != time.sec}
  end

  def assert_needs_update(template)
    assert Sass::Plugin.stylesheet_needs_update?(
      tempfile_loc(template), template_loc(template))
  end
=======
>>>>>>> 031b0924
end

module Sass::Plugin
  class << self
    public :stylesheet_needs_update?
  end
end

class Sass::Engine
  alias_method :old_render, :render

  def render
    raise "bork bork bork!" if @template[0] == "{bork now!}"
    old_render
  end
end<|MERGE_RESOLUTION|>--- conflicted
+++ resolved
@@ -39,24 +39,14 @@
   end
 
   def test_update_needed_when_modified
-<<<<<<< HEAD
-    sleep 1
-    FileUtils.touch(template_loc('basic'))
-=======
     touch 'basic'
->>>>>>> 031b0924
     assert_needs_update 'basic'
     Sass::Plugin.update_stylesheets
     assert_stylesheet_updated 'basic'
   end
 
   def test_update_needed_when_dependency_modified
-<<<<<<< HEAD
-    sleep 1
-    FileUtils.touch(template_loc('basic'))
-=======
     touch 'basic'
->>>>>>> 031b0924
     assert_needs_update 'import'
     Sass::Plugin.update_stylesheets
     assert_stylesheet_updated 'basic'
@@ -258,14 +248,8 @@
     FileUtils.mv(template_loc("basic"), template_loc("basic", "more_"))
     set_plugin_opts :load_paths => [result_loc, template_loc(nil, "more_")]
 
-<<<<<<< HEAD
-    sleep 1
-    FileUtils.touch(template_loc("basic", "more_"))
-    assert_needs_update "basic"
-=======
     touch 'basic', 'more_'
     assert_needs_update "import"
->>>>>>> 031b0924
     Sass::Plugin.update_stylesheets
     assert_renders_correctly("import")
   ensure
@@ -296,12 +280,7 @@
   end
 
   def assert_stylesheet_updated(name)
-<<<<<<< HEAD
-    assert !Sass::Plugin.stylesheet_needs_update?(
-      tempfile_loc(name), template_loc(name))
-=======
     assert_doesnt_need_update name
->>>>>>> 031b0924
 
     # Make sure it isn't an exception
     expected_lines = File.read(result_loc(name)).split("\n")
@@ -364,12 +343,12 @@
   end
 
   def assert_needs_update(name)
-    assert(Sass::Plugin.stylesheet_needs_update?(name, template_loc, tempfile_loc),
+    assert(Sass::Plugin.stylesheet_needs_update?(tempfile_loc(name), template_loc(name)),
       "Expected #{template_loc(name)} to need an update.")
   end
 
   def assert_doesnt_need_update(name)
-    assert(!Sass::Plugin.stylesheet_needs_update?(name, template_loc, tempfile_loc),
+    assert(!Sass::Plugin.stylesheet_needs_update?(tempfile_loc(name), template_loc(name)),
       "Expected #{template_loc(name)} not to need an update.")
   end
 
@@ -378,7 +357,9 @@
   end
 
   def reset_mtimes
-    Dir["{#{template_loc},#{tempfile_loc}}/**/*.{css,sass}"].each {|f| File.utime(Time.now, Time.now - 1, f)}
+    atime = Time.now
+    mtime = Time.now - 1
+    Dir["{#{template_loc},#{tempfile_loc}}/**/*.{css,sass}"].each {|f| File.utime(atime, mtime, f)}
   end
 
   def template_loc(name = nil, prefix = nil)
@@ -420,19 +401,6 @@
       :never_update => false,
     }.merge(overrides)
   end
-<<<<<<< HEAD
-
-  def wait_a_tick
-    time = Time.now
-    loop {break if Time.now.sec != time.sec}
-  end
-
-  def assert_needs_update(template)
-    assert Sass::Plugin.stylesheet_needs_update?(
-      tempfile_loc(template), template_loc(template))
-  end
-=======
->>>>>>> 031b0924
 end
 
 module Sass::Plugin
