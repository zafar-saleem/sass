require 'set'

module Sass
  # The lexical environment for SassScript.
  # This keeps track of variable, mixin, and function definitions.
  #
  # A new environment is created for each level of Sass nesting.
  # This allows variables to be lexically scoped.
  # The new environment refers to the environment in the upper scope,
  # so it has access to variables defined in enclosing scopes,
  # but new variables are defined locally.
  #
  # Environment also keeps track of the {Engine} options
  # so that they can be made available to {Sass::Script::Functions}.
  class Environment
    # The enclosing environment,
    # or nil if this is the global environment.
    #
    # @return [Environment]
    attr_reader :parent
    attr_writer :options
    attr_writer :caller
    attr_writer :content

    # @param parent [Environment] See \{#parent}
    def initialize(parent = nil)
      @parent = parent
<<<<<<< HEAD
      set_var("important", Script::String.new("!important")) unless parent
    end

    # The environment of the caller of this environment's mixin or function.
    # @return {Environment?}
    def caller
      @caller || (@parent && @parent.caller)
    end

    # The content passed to this environmnet. This is naturally only set
    # for mixin body environments with content passed in.
    # @return {Environment?}
    def content
      @content || (@parent && @parent.content)
=======
      unless parent
        @stack = []
        @mixins_in_use = Set.new
        @files_in_use = Set.new
      end
>>>>>>> b1ddd7a7
    end

    # The options hash.
    # See {file:SASS_REFERENCE.md#sass_options the Sass options documentation}.
    #
    # @return [{Symbol => Object}]
    def options
      @options || parent_options || {}
    end

<<<<<<< HEAD
=======
    # Push a new stack frame onto the mixin/include stack.
    #
    # @param frame_info [{Symbol => Object}]
    #   Frame information has the following keys:
    #
    #   `:filename`
    #   : The name of the file in which the lexical scope changed.
    #
    #   `:mixin`
    #   : The name of the mixin in which the lexical scope changed,
    #     or `nil` if it wasn't within in a mixin.
    #
    #   `:line`
    #   : The line of the file on which the lexical scope changed. Never nil.
    def push_frame(frame_info)
      top_of_stack = stack.last
      if top_of_stack && top_of_stack.delete(:prepared)
        top_of_stack.merge!(frame_info)
      else
        stack.push(top_of_stack = frame_info)
      end
      mixins_in_use << top_of_stack[:mixin] if top_of_stack[:mixin]
      files_in_use << top_of_stack[:filename] if top_of_stack[:filename]
    end

    # Like \{#push\_frame}, but next time a stack frame is pushed,
    # it will be merged with this frame.
    #
    # @param frame_info [{Symbol => Object}] Same as for \{#push\_frame}.
    def prepare_frame(frame_info)
      push_frame(frame_info.merge(:prepared => true))
    end

    # Pop a stack frame from the mixin/include stack.
    def pop_frame
      pop_and_unuse if stack.last && stack.last[:prepared]
      pop_and_unuse
    end

    # A list of stack frames in the mixin/include stack.
    # The last element in the list is the most deeply-nested frame.
    #
    # @return [Array<{Symbol => Object}>] The stack frames,
    #   of the form passed to \{#push\_frame}.
    def stack
      @stack ||= @parent.stack
    end

    # A set of names of mixins currently present in the stack.
    #
    # @return [Set<String>] The mixin names.
    def mixins_in_use
      @mixins_in_use ||= @parent.mixins_in_use
    end

    # A set of names of files currently present in the stack.
    #
    # @return [Set<String>] The filenames.
    def files_in_use
      @files_in_use ||= @parent.files_in_use
    end

    def stack_trace
      trace = []
      stack.reverse.each_with_index do |entry, i|
        msg = "#{i == 0 ? "on" : "from"} line #{entry[:line]}"
        msg << " of #{entry[:filename] || "an unknown file"}"
        msg << ", in `#{entry[:mixin]}'" if entry[:mixin]
        trace << msg
      end
      trace
    end

>>>>>>> b1ddd7a7
    private

    def pop_and_unuse
      popped = stack.pop
      mixins_in_use.delete(popped[:mixin]) if popped && popped[:mixin]
      files_in_use.delete(popped[:filename]) if popped && popped[:filename]
      popped
    end

    def parent_options
      @parent_options ||= @parent && @parent.options
    end

    class << self
      private
      UNDERSCORE, DASH = '_', '-'

      # Note: when updating this,
      # update sass/yard/inherited_hash.rb as well.
      def inherited_hash(name)
        class_eval <<RUBY, __FILE__, __LINE__ + 1
          def #{name}(name)
            _#{name}(name.tr(UNDERSCORE, DASH))
          end

          def _#{name}(name)
            (@#{name}s && @#{name}s[name]) || @parent && @parent._#{name}(name)
          end
          protected :_#{name}

          def set_#{name}(name, value)
            name = name.tr(UNDERSCORE, DASH)
            @#{name}s[name] = value unless try_set_#{name}(name, value)
          end

          def try_set_#{name}(name, value)
            @#{name}s ||= {}
            if @#{name}s.include?(name)
              @#{name}s[name] = value
              true
            elsif @parent
              @parent.try_set_#{name}(name, value)
            else
              false
            end
          end
          protected :try_set_#{name}

          def set_local_#{name}(name, value)
            @#{name}s ||= {}
            @#{name}s[name.tr(UNDERSCORE, DASH)] = value
          end
RUBY
      end
    end

    # variable
    # Script::Literal
    inherited_hash :var
    # mixin
    # Sass::Callable
    inherited_hash :mixin
    # function
    # Sass::Callable
    inherited_hash :function
  end
end<|MERGE_RESOLUTION|>--- conflicted
+++ resolved
@@ -25,8 +25,6 @@
     # @param parent [Environment] See \{#parent}
     def initialize(parent = nil)
       @parent = parent
-<<<<<<< HEAD
-      set_var("important", Script::String.new("!important")) unless parent
     end
 
     # The environment of the caller of this environment's mixin or function.
@@ -40,13 +38,6 @@
     # @return {Environment?}
     def content
       @content || (@parent && @parent.content)
-=======
-      unless parent
-        @stack = []
-        @mixins_in_use = Set.new
-        @files_in_use = Set.new
-      end
->>>>>>> b1ddd7a7
     end
 
     # The options hash.
@@ -57,90 +48,7 @@
       @options || parent_options || {}
     end
 
-<<<<<<< HEAD
-=======
-    # Push a new stack frame onto the mixin/include stack.
-    #
-    # @param frame_info [{Symbol => Object}]
-    #   Frame information has the following keys:
-    #
-    #   `:filename`
-    #   : The name of the file in which the lexical scope changed.
-    #
-    #   `:mixin`
-    #   : The name of the mixin in which the lexical scope changed,
-    #     or `nil` if it wasn't within in a mixin.
-    #
-    #   `:line`
-    #   : The line of the file on which the lexical scope changed. Never nil.
-    def push_frame(frame_info)
-      top_of_stack = stack.last
-      if top_of_stack && top_of_stack.delete(:prepared)
-        top_of_stack.merge!(frame_info)
-      else
-        stack.push(top_of_stack = frame_info)
-      end
-      mixins_in_use << top_of_stack[:mixin] if top_of_stack[:mixin]
-      files_in_use << top_of_stack[:filename] if top_of_stack[:filename]
-    end
-
-    # Like \{#push\_frame}, but next time a stack frame is pushed,
-    # it will be merged with this frame.
-    #
-    # @param frame_info [{Symbol => Object}] Same as for \{#push\_frame}.
-    def prepare_frame(frame_info)
-      push_frame(frame_info.merge(:prepared => true))
-    end
-
-    # Pop a stack frame from the mixin/include stack.
-    def pop_frame
-      pop_and_unuse if stack.last && stack.last[:prepared]
-      pop_and_unuse
-    end
-
-    # A list of stack frames in the mixin/include stack.
-    # The last element in the list is the most deeply-nested frame.
-    #
-    # @return [Array<{Symbol => Object}>] The stack frames,
-    #   of the form passed to \{#push\_frame}.
-    def stack
-      @stack ||= @parent.stack
-    end
-
-    # A set of names of mixins currently present in the stack.
-    #
-    # @return [Set<String>] The mixin names.
-    def mixins_in_use
-      @mixins_in_use ||= @parent.mixins_in_use
-    end
-
-    # A set of names of files currently present in the stack.
-    #
-    # @return [Set<String>] The filenames.
-    def files_in_use
-      @files_in_use ||= @parent.files_in_use
-    end
-
-    def stack_trace
-      trace = []
-      stack.reverse.each_with_index do |entry, i|
-        msg = "#{i == 0 ? "on" : "from"} line #{entry[:line]}"
-        msg << " of #{entry[:filename] || "an unknown file"}"
-        msg << ", in `#{entry[:mixin]}'" if entry[:mixin]
-        trace << msg
-      end
-      trace
-    end
-
->>>>>>> b1ddd7a7
     private
-
-    def pop_and_unuse
-      popped = stack.pop
-      mixins_in_use.delete(popped[:mixin]) if popped && popped[:mixin]
-      files_in_use.delete(popped[:filename]) if popped && popped[:filename]
-      popped
-    end
 
     def parent_options
       @parent_options ||= @parent && @parent.options
