--- conflicted
+++ resolved
@@ -82,7 +82,6 @@
       # @raise [Sass::SyntaxError] If a parent selector is invalid
       def resolve_parent_refs(super_cseq)
         # Parent selector only appears as the first selector in the sequence
-<<<<<<< HEAD
         unless (parent = @members.first).is_a?(Parent)
           return CommaSequence.new([Sequence.new([self])])
         end
@@ -90,12 +89,14 @@
         return super_cseq if @members.size == 1 && parent.suffix.empty?
 
         CommaSequence.new(super_cseq.members.map do |super_seq|
-          unless super_seq.members.last.is_a?(SimpleSequence)
+          members = super_seq.members.dup
+          newline = members.pop if members.last == "\n"
+          unless members.last.is_a?(SimpleSequence)
             raise Sass::SyntaxError.new("Invalid parent selector for \"#{self}\": \"" +
               super_seq.to_a.join + '"')
           end
 
-          parent_sub = super_seq.members.last.members
+          parent_sub = members.last.members
           unless parent.suffix.empty?
             parent_sub = parent_sub.dup
             parent_sub[-1] = parent_sub.last.dup
@@ -121,23 +122,10 @@
             end
           end
 
-          Sequence.new(super_seq.members[0...-1] +
-            [SimpleSequence.new(parent_sub + @members[1..-1], subject?)])
+          Sequence.new(members[0...-1] +
+            [SimpleSequence.new(parent_sub + @members[1..-1], subject?)] +
+            [newline].compact)
         end)
-=======
-        return [self] unless @members.first.is_a?(Parent)
-
-        members = super_seq.members.dup
-        newline = members.pop if members.last == "\n"
-        return members if @members.size == 1
-        unless members.last.is_a?(SimpleSequence)
-          raise Sass::SyntaxError.new("Invalid parent selector: " + super_seq.to_a.join)
-        end
-
-        members[0...-1] +
-          [SimpleSequence.new(members.last.members + @members[1..-1], subject?)] +
-          [newline].compact
->>>>>>> 4cee8ac4
       end
 
       # Non-destrucively extends this selector with the extensions specified in a hash
