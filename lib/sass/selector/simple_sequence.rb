--- conflicted
+++ resolved
@@ -102,13 +102,9 @@
           # seq is A, sels is B, and self is C
 
           self_without_sel = self.members - sels
-<<<<<<< HEAD
+          group.each {|e, _| e.result = :failed_to_unify}
           next unless unified = seq.members.last.unify(self_without_sel, subject?)
-=======
-          group.each {|e, _| e.result = :failed_to_unify}
-          next unless unified = seq.members.last.unify(self_without_sel)
           group.each {|e, _| e.result = :succeeded}
->>>>>>> 1d777746
           next if group.map {|e, _| check_directives_match!(e, parent_directives)}.none?
           new_seq = Sequence.new(seq.members[0...-1] + [unified])
           new_seq.add_sources!(sources + [seq])
