require 'sass/script/lexer'

module Sass
  module Script
    # The parser for SassScript.
    # It parses a string of code into a tree of {Script::Node}s.
    class Parser
      # The line number of the parser's current position.
      #
      # @return [Fixnum]
      def line
        @lexer.line
      end

      # The column number of the parser's current position.
      #
      # @return [Fixnum]
      def offset
        @lexer.offset
      end

      # @param str [String, StringScanner] The source text to parse
      # @param line [Fixnum] The line on which the SassScript appears.
      #   Used for error reporting and sourcemap building
      # @param offset [Fixnum] The character (not byte) offset in the line on which the SassScript appears.
      #   Used for error reporting and sourcemap building
      # @param options [{Symbol => Object}] An options hash;
      #   see {file:SASS_REFERENCE.md#sass_options the Sass options documentation}
      def initialize(str, line, offset, options = {})
        @options = options
        @lexer = lexer_class.new(str, line, offset, options)
      end

      # Parses a SassScript expression within an interpolated segment (`#{}`).
      # This means that it stops when it comes across an unmatched `}`,
      # which signals the end of an interpolated segment,
      # it returns rather than throwing an error.
      #
      # @return [Script::Node] The root node of the parse tree
      # @raise [Sass::SyntaxError] if the expression isn't valid SassScript
      def parse_interpolated
        start_pos = source_position
        expr = assert_expr :expr
        assert_tok :end_interpolation
        expr.options = @options
        expr.source_range = range(start_pos)
        expr
      rescue Sass::SyntaxError => e
        e.modify_backtrace :line => @lexer.line, :filename => @options[:filename]
        raise e
      end

      # Parses a SassScript expression.
      #
      # @return [Script::Node] The root node of the parse tree
      # @raise [Sass::SyntaxError] if the expression isn't valid SassScript
      def parse
        start_pos = source_position
        expr = assert_expr :expr
        assert_done
        expr.options = @options
        expr.source_range = range(start_pos)
        expr
      rescue Sass::SyntaxError => e
        e.modify_backtrace :line => @lexer.line, :filename => @options[:filename]
        raise e
      end

      # Parses a SassScript expression,
      # ending it when it encounters one of the given identifier tokens.
      #
      # @param [#include?(String)] A set of strings that delimit the expression.
      # @return [Script::Node] The root node of the parse tree
      # @raise [Sass::SyntaxError] if the expression isn't valid SassScript
      def parse_until(tokens)
        @stop_at = tokens
        expr = assert_expr :expr
        assert_done
        expr.options = @options
        expr
      rescue Sass::SyntaxError => e
        e.modify_backtrace :line => @lexer.line, :filename => @options[:filename]
        raise e
      end

      # Parses the argument list for a mixin include.
      #
      # @return [(Array<Script::Node>, {String => Script::Node}, Script::Node)]
      #   The root nodes of the positional arguments, keyword arguments, and
      #   splat argument. Keyword arguments are in a hash from names to values.
      # @raise [Sass::SyntaxError] if the argument list isn't valid SassScript
      def parse_mixin_include_arglist
        args, keywords = [], {}
        if try_tok(:lparen)
          args, keywords, splat = mixin_arglist || [[], {}]
          assert_tok(:rparen)
        end
        assert_done

        args.each {|a| a.options = @options}
        keywords.each {|k, v| v.options = @options}
        splat.options = @options if splat
        return args, keywords, splat
      rescue Sass::SyntaxError => e
        e.modify_backtrace :line => @lexer.line, :filename => @options[:filename]
        raise e
      end

      # Parses the argument list for a mixin definition.
      #
      # @return [(Array<Script::Node>, Script::Node)]
      #   The root nodes of the arguments, and the splat argument.
      # @raise [Sass::SyntaxError] if the argument list isn't valid SassScript
      def parse_mixin_definition_arglist
        args, splat = defn_arglist!(false)
        assert_done

        args.each do |k, v|
          k.options = @options
          v.options = @options if v
        end
        splat.options = @options if splat
        return args, splat
      rescue Sass::SyntaxError => e
        e.modify_backtrace :line => @lexer.line, :filename => @options[:filename]
        raise e
      end

      # Parses the argument list for a function definition.
      #
      # @return [(Array<Script::Node>, Script::Node)]
      #   The root nodes of the arguments, and the splat argument.
      # @raise [Sass::SyntaxError] if the argument list isn't valid SassScript
      def parse_function_definition_arglist
        args, splat = defn_arglist!(true)
        assert_done

        args.each do |k, v|
          k.options = @options
          v.options = @options if v
        end
        splat.options = @options if splat
        return args, splat
      rescue Sass::SyntaxError => e
        e.modify_backtrace :line => @lexer.line, :filename => @options[:filename]
        raise e
      end

      # Parse a single string value, possibly containing interpolation.
      # Doesn't assert that the scanner is finished after parsing.
      #
      # @return [Script::Node] The root node of the parse tree.
      # @raise [Sass::SyntaxError] if the string isn't valid SassScript
      def parse_string
        unless (peek = @lexer.peek) &&
            (peek.type == :string ||
            (peek.type == :funcall && peek.value.downcase == 'url'))
          lexer.expected!("string")
        end

        expr = assert_expr :funcall
        expr.options = @options
        @lexer.unpeek!
        expr
      rescue Sass::SyntaxError => e
        e.modify_backtrace :line => @lexer.line, :filename => @options[:filename]
        raise e
      end

      # Parses a SassScript expression.
      #
      # @overload parse(str, line, offset, filename = nil)
      # @return [Script::Node] The root node of the parse tree
      # @see Parser#initialize
      # @see Parser#parse
      def self.parse(*args)
        new(*args).parse
      end

      PRECEDENCE = [
        :comma, :single_eq, :space, :or, :and,
        [:eq, :neq],
        [:gt, :gte, :lt, :lte],
        [:plus, :minus],
        [:times, :div, :mod],
      ]

      ASSOCIATIVE = [:plus, :times]

      class << self
        # Returns an integer representing the precedence
        # of the given operator.
        # A lower integer indicates a looser binding.
        #
        # @private
        def precedence_of(op)
          PRECEDENCE.each_with_index do |e, i|
            return i if Array(e).include?(op)
          end
          raise "[BUG] Unknown operator #{op}"
        end

        # Returns whether or not the given operation is associative.
        #
        # @private
        def associative?(op)
          ASSOCIATIVE.include?(op)
        end

        private

        # Defines a simple left-associative production.
        # name is the name of the production,
        # sub is the name of the production beneath it,
        # and ops is a list of operators for this precedence level
        def production(name, sub, *ops)
          class_eval <<RUBY, __FILE__, __LINE__ + 1
            def #{name}
              interp = try_ops_after_interp(#{ops.inspect}, #{name.inspect}) and return interp
              return unless e = #{sub}
              while tok = try_tok(#{ops.map {|o| o.inspect}.join(', ')})
                if interp = try_op_before_interp(tok, e)
                  return interp unless other_interp = try_ops_after_interp(#{ops.inspect}, #{name.inspect}, interp)
                  return other_interp
                end

                start_pos = source_position
                e = Operation.new(e, assert_expr(#{sub.inspect}), tok.type)
                e.line = start_pos.line
                e.source_range = range(start_pos)
              end
              e
            end
RUBY
        end

        def unary(op, sub)
          class_eval <<RUBY, __FILE__, __LINE__ + 1
            def unary_#{op}
              return #{sub} unless tok = try_tok(:#{op})
              interp = try_op_before_interp(tok) and return interp
              line = @lexer.line 
              op = UnaryOperation.new(assert_expr(:unary_#{op}), :#{op})
              op.line = line
              op
            end
RUBY
        end
      end

      private

      def source_position
        Sass::Source::Position.new(line, offset)
      end

      def token_start_position(token)
        Sass::Source::Position.new(token.line, token.offset)
      end

      def range(start_pos, end_pos=source_position)
        Sass::Source::Range.new(start_pos, end_pos, @options[:filename], @options[:importer])
      end

      # @private
      def lexer_class; Lexer; end

      def expr
<<<<<<< HEAD
        interp = try_ops_after_interp([:comma], :expr) and return interp
        start_pos = source_position
=======
        line = @lexer.line
>>>>>>> a7bdf612
        return unless e = interpolation
        list = node(List.new([e], :comma), line)
        while tok = try_tok(:comma)
          if interp = try_op_before_interp(tok, list)
            return interp unless other_interp = try_ops_after_interp([:comma], :expr, interp)
            return other_interp
          end
          list.value << assert_expr(:interpolation)
        end
<<<<<<< HEAD
        arr.size == 1 ? arr.first : node(List.new(arr, :comma), start_pos)
=======
        list.value.size == 1 ? list.value.first : list
>>>>>>> a7bdf612
      end

      production :equals, :interpolation, :single_eq

      def try_op_before_interp(op, prev = nil)
        return unless @lexer.peek && @lexer.peek.type == :begin_interpolation
        wb = @lexer.whitespace?(op)
        str = Script::String.new(Lexer::OPERATORS_REVERSE[op.type])
        str.line = @lexer.line
        interp = Script::Interpolation.new(prev, str, nil, wb, !:wa, :originally_text)
        interp.line = @lexer.line
        interpolation(interp)
      end

      def try_ops_after_interp(ops, name, prev = nil)
        return unless @lexer.after_interpolation?
        return unless op = try_tok(*ops)
        interp = try_op_before_interp(op, prev) and return interp

        wa = @lexer.whitespace?
        str = Script::String.new(Lexer::OPERATORS_REVERSE[op.type])
        str.line = @lexer.line
        start_pos = source_position
        interp = Script::Interpolation.new(prev, str, assert_expr(name), !:wb, wa, :originally_text)
        interp.line = @lexer.line
        interp.source_range = range(start_pos)
        return interp
      end

      def interpolation(first = space)
        e = first
        while interp = try_tok(:begin_interpolation)
          wb = @lexer.whitespace?(interp)
          line = @lexer.line
          mid = parse_interpolated
          wa = @lexer.whitespace?
          e = Script::Interpolation.new(e, mid, space, wb, wa)
          e.line = line
        end
        e
      end

      def space
        start_pos = source_position
        return unless e = or_expr
        arr = [e]
        while e = or_expr
          arr << e
        end
        arr.size == 1 ? arr.first : node(List.new(arr, :space), start_pos)
      end

      production :or_expr, :and_expr, :or
      production :and_expr, :eq_or_neq, :and
      production :eq_or_neq, :relational, :eq, :neq
      production :relational, :plus_or_minus, :gt, :gte, :lt, :lte
      production :plus_or_minus, :times_div_or_mod, :plus, :minus
      production :times_div_or_mod, :unary_plus, :times, :div, :mod

      unary :plus, :unary_minus
      unary :minus, :unary_div
      unary :div, :unary_not # For strings, so /foo/bar works
      unary :not, :ident

      def ident
        return funcall unless @lexer.peek && @lexer.peek.type == :ident
        return if @stop_at && @stop_at.include?(@lexer.peek.value)

        name = @lexer.next
        if color = Color::COLOR_NAMES[name.value.downcase]
          return node(Color.new(color), token_start_position(name), source_position)
        end
        node(Script::String.new(name.value, :identifier), token_start_position(name), source_position)
      end

      def funcall
        return raw unless tok = try_tok(:funcall)
        args, keywords, splat = fn_arglist || [[], {}]
        assert_tok(:rparen)
        node(Script::Funcall.new(tok.value, args, keywords, splat), token_start_position(tok), source_position)
      end

      def defn_arglist!(must_have_parens)
        if must_have_parens
          assert_tok(:lparen)
        else
          return [], nil unless try_tok(:lparen)
        end
        return [], nil if try_tok(:rparen)

        res = []
        splat = nil
        must_have_default = false
        loop do
          c = assert_tok(:const)
          var = Script::Variable.new(c.value)
          var.source_range = range(c.offset)
          if try_tok(:colon)
            val = assert_expr(:space)
            must_have_default = true
          elsif must_have_default
            raise SyntaxError.new("Required argument #{var.inspect} must come before any optional arguments.")
          elsif try_tok(:splat)
            splat = var
            break
          end
          res << [var, val]
          break unless try_tok(:comma)
        end
        assert_tok(:rparen)
        return res, splat
      end

      def fn_arglist
        arglist(:equals, "function argument")
      end

      def mixin_arglist
        arglist(:interpolation, "mixin argument")
      end

      def arglist(subexpr, description)
        return unless e = send(subexpr)

        args = []
        keywords = {}
        loop do
          if @lexer.peek && @lexer.peek.type == :colon
            name = e
            @lexer.expected!("comma") unless name.is_a?(Variable)
            assert_tok(:colon)
            value = assert_expr(subexpr, description)

            if keywords[name.underscored_name]
              raise SyntaxError.new("Keyword argument \"#{name.to_sass}\" passed more than once")
            end

            keywords[name.underscored_name] = value
          else
            if !keywords.empty?
              raise SyntaxError.new("Positional arguments must come before keyword arguments.")
            end

            return args, keywords, e if try_tok(:splat)
            args << e
          end

          return args, keywords unless try_tok(:comma)
          e = assert_expr(subexpr, description)
        end
      end

      def raw
        return special_fun unless tok = try_tok(:raw)
        node(Script::String.new(tok.value))
      end

      def special_fun
        return paren unless tok = try_tok(:special_fun)
        first = node(Script::String.new(tok.value.first))
        Sass::Util.enum_slice(tok.value[1..-1], 2).inject(first) do |l, (i, r)|
          Script::Interpolation.new(
            l, i, r && node(Script::String.new(r)),
            false, false)
        end
      end

      def paren
        return variable unless try_tok(:lparen)
        was_in_parens = @in_parens
        @in_parens = true
        start_pos = source_position
        e = expr
        assert_tok(:rparen)
        return e || node(List.new([], :space), start_pos)
      ensure
        @in_parens = was_in_parens
      end

      def variable
        start_pos = source_position
        return string unless c = try_tok(:const)
        node(Variable.new(*c.value), start_pos, source_position)
      end

      def string
        return number unless first = try_tok(:string)
        return first.value unless try_tok(:begin_interpolation)
        start_pos = source_position
        line = @lexer.line
        mid = parse_interpolated
        last = assert_expr(:string)
        interp = StringInterpolation.new(first.value, mid, last)
        interp.line = line
        interp.source_range = range(start_pos)
        interp
      end

      def number
        return literal unless tok = try_tok(:number)
        num = tok.value
        num.original = num.to_s unless @in_parens
        num
      end

      def literal
        (t = try_tok(:color, :bool, :null)) && (return t.value)
      end

      # It would be possible to have unified #assert and #try methods,
      # but detecting the method/token difference turns out to be quite expensive.

      EXPR_NAMES = {
        :string => "string",
        :default => "expression (e.g. 1px, bold)",
        :mixin_arglist => "mixin argument",
        :fn_arglist => "function argument",
      }

      def assert_expr(name, expected = nil)
        (e = send(name)) && (return e)
        @lexer.expected!(expected || EXPR_NAMES[name] || EXPR_NAMES[:default])
      end

      def assert_tok(*names)
        (t = try_tok(*names)) && (return t)
        @lexer.expected!(names.map {|tok| Lexer::TOKEN_NAMES[tok] || tok}.join(" or "))
      end

      def try_tok(*names)
        peeked =  @lexer.peek
        peeked && names.include?(peeked.type) && @lexer.next
      end

      def assert_done
        return if @lexer.done?
        @lexer.expected!(EXPR_NAMES[:default])
      end

      def node(node, start_pos = source_position, end_pos = nil)
        node.line = start_pos.line
        node.filename = @options[:filename]
        node.source_range = range(start_pos, end_pos) if end_pos
        node
      end
    end
  end
end<|MERGE_RESOLUTION|>--- conflicted
+++ resolved
@@ -266,14 +266,10 @@
       def lexer_class; Lexer; end
 
       def expr
-<<<<<<< HEAD
         interp = try_ops_after_interp([:comma], :expr) and return interp
         start_pos = source_position
-=======
-        line = @lexer.line
->>>>>>> a7bdf612
         return unless e = interpolation
-        list = node(List.new([e], :comma), line)
+        list = node(List.new([e], :comma), start_pos)
         while tok = try_tok(:comma)
           if interp = try_op_before_interp(tok, list)
             return interp unless other_interp = try_ops_after_interp([:comma], :expr, interp)
@@ -281,11 +277,7 @@
           end
           list.value << assert_expr(:interpolation)
         end
-<<<<<<< HEAD
-        arr.size == 1 ? arr.first : node(List.new(arr, :comma), start_pos)
-=======
         list.value.size == 1 ? list.value.first : list
->>>>>>> a7bdf612
       end
 
       production :equals, :interpolation, :single_eq
