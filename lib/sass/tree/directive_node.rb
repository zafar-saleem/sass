module Sass::Tree
  # A static node representing an unproccessed Sass `@`-directive.
  # Directives known to Sass, like `@for` and `@debug`,
  # are handled by their own nodes;
  # only CSS directives like `@media` and `@font-face` become {DirectiveNode}s.
  #
  # `@import` is a bit of a weird case;
  # if it's importing a Sass file,
  # it becomes a {FileNode},
  # but if it's importing a plain CSS file,
  # it becomes a {DirectiveNode}.
  #
  # @see Sass::Tree
  class DirectiveNode < Node
    # The text of the directive, `@` and all.
    #
    # @return [String]
    attr_accessor :value

<<<<<<< HEAD
    # @param value [String] See \{#value}
    # @param options [Hash<Symbol, Object>] An options hash;
    #   see [the Sass options documentation](../../Sass.html#sass_options)
    def initialize(value, options)
=======
    def initialize(value)
>>>>>>> 04d30c59
      @value = value
      super()
    end

    # Computes the CSS for the directive.
    #
    # @param tabs [Fixnum] The level of indentation for the CSS
    # @return [String] The resulting CSS
    def to_s(tabs)
      if children.empty?
        value + ";"
      else
        result = if style == :compressed
                   "#{value}{"
                 else
                   "#{'  ' * (tabs - 1)}#{value} {" + (style == :compact ? ' ' : "\n")
                 end
        was_attr = false
        first = true
        children.each do |child|
          if style == :compact
            if child.is_a?(AttrNode)
              result << "#{child.to_s(first || was_attr ? 1 : tabs + 1)} "
            else
              if was_attr
                result[-1] = "\n"
              end
              rendered = child.to_s(tabs + 1)
              rendered.lstrip! if first
              result << rendered
            end
            was_attr = child.is_a?(AttrNode)
            first = false
          elsif style == :compressed
            result << (was_attr ? ";#{child.to_s(1)}" : child.to_s(1))
            was_attr = child.is_a?(AttrNode)
          else
            result << child.to_s(tabs + 1) + "\n"
          end
        end
        result.rstrip + if style == :compressed
                          "}"
                        else
                          (style == :expanded ? "\n" : " ") + "}\n"
                        end
      end
    end
  end
end<|MERGE_RESOLUTION|>--- conflicted
+++ resolved
@@ -17,14 +17,8 @@
     # @return [String]
     attr_accessor :value
 
-<<<<<<< HEAD
     # @param value [String] See \{#value}
-    # @param options [Hash<Symbol, Object>] An options hash;
-    #   see [the Sass options documentation](../../Sass.html#sass_options)
-    def initialize(value, options)
-=======
     def initialize(value)
->>>>>>> 04d30c59
       @value = value
       super()
     end
