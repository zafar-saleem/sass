--- conflicted
+++ resolved
@@ -4,16 +4,8 @@
     # It doesn't have a functional purpose other than to add the `@import`ed file
     # to the backtrace if an error occurs.
     class FileNode < Node
-<<<<<<< HEAD
       # @param filename [String] The name of the imported file
-      # @param children [Array<Tree::Node>] The first-level child nodes
-      #   of the imported file's parse tree
-      # @param options [Hash<Symbol, Object>] An options hash;
-      #   see [the Sass options documentation](../../Sass.html#sass_options)
-      def initialize(filename, children, options)
-=======
       def initialize(filename)
->>>>>>> 04d30c59
         @filename = filename
         super()
       end
@@ -30,7 +22,8 @@
 
       protected
 
-      # Run the dynamic Sass for the imported file.
+      # Parses the imported file
+      # and runs the dynamic Sass for it.
       #
       # @param environment [Sass::Environment] The lexical environment containing
       #   variable and mixin values
