--- conflicted
+++ resolved
@@ -68,23 +68,14 @@
 
   def visit_directive(node)
     was_in_directive = @in_directive
-<<<<<<< HEAD
-    return node.resolved_value + ";" unless node.has_children
-    return node.resolved_value + " {}" if node.children.empty?
-=======
     tab_str = '  ' * @tabs
-    return tab_str + node.value + ";" unless node.has_children
-    return tab_str + node.value + " {}" if node.children.empty?
->>>>>>> 51f5ffdc
+    return tab_str + node.resolved_value + ";" unless node.has_children
+    return tab_str + node.resolved_value + " {}" if node.children.empty?
     @in_directive = @in_directive || !node.is_a?(Sass::Tree::MediaNode)
     result = if node.style == :compressed
                "#{node.resolved_value}{"
              else
-<<<<<<< HEAD
-               "#{'  ' * @tabs}#{node.resolved_value} {" + (node.style == :compact ? ' ' : "\n")
-=======
-               "#{tab_str}#{node.value} {" + (node.style == :compact ? ' ' : "\n")
->>>>>>> 51f5ffdc
+               "#{tab_str}#{node.resolved_value} {" + (node.style == :compact ? ' ' : "\n")
              end
     was_prop = false
     first = true
