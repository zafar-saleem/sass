require 'sass/tree/node'

module Sass::Tree
  # A static node representing a Sass comment (silent or loud).
  #
  # @see Sass::Tree
  class CommentNode < Node
    # The lines of text nested beneath the comment.
    #
    # @return [Array<Sass::Engine::Line>]
    attr_accessor :lines

    # The text on the same line as the comment starter.
    #
    # @return [String]
    attr_accessor :value
    attr_accessor :silent

<<<<<<< HEAD
    # @param value [String] See \{#value}
    # @param options [Hash<Symbol, Object>] An options hash;
    #   see [the Sass options documentation](../../Sass.html#sass_options)
    def initialize(value, options)
=======
    def initialize(value, silent)
>>>>>>> 04d30c59
      @lines = []
      @value = value[2..-1].strip
      @silent = silent
      super()
    end

    # Compares the contents of two comments.
    #
    # @param other [Object] The object to compare with
    # @return [Boolean] Whether or not this node and the other object
    #   are the same
    def ==(other)
<<<<<<< HEAD
      self.class == other.class && value == other.value && lines == other.lines
    end

    # @return [Boolean] Whether or not this is a silent comment
    def silent?
      !!@options[:silent]
    end

    # Computes the CSS for the comment.
    #
    # @call-seq to_s(tabs = 0)
    # @param tabs [Fixnum] The level of indentation for the CSS
    # @return [String] The resulting CSS
    def to_s(tabs = 0, _ = nil)
      return if (@style == :compressed || silent?)
=======
      self.class == other.class && value == other.value && silent == other.silent && lines == other.lines
    end

    def to_s(tabs = 0, parent_name = nil)
      return if (style == :compressed || @silent)
>>>>>>> 04d30c59

      spaces = '  ' * (tabs - 1)
      spaces + "/* " + ([value] + lines.map {|l| l.text}).
        map{|l| l.sub(%r{ ?\*/ *$},'')}.join(style == :compact ? ' ' : "\n#{spaces} * ") + " */"
    end
  end
end<|MERGE_RESOLUTION|>--- conflicted
+++ resolved
@@ -14,16 +14,15 @@
     #
     # @return [String]
     attr_accessor :value
+
+    # Whether or not the comment is silent (that is, doesn't output to CSS).
+    #
+    # @return [Boolean]
     attr_accessor :silent
 
-<<<<<<< HEAD
     # @param value [String] See \{#value}
-    # @param options [Hash<Symbol, Object>] An options hash;
-    #   see [the Sass options documentation](../../Sass.html#sass_options)
-    def initialize(value, options)
-=======
+    # @param silent [Boolean] See \{#silent}
     def initialize(value, silent)
->>>>>>> 04d30c59
       @lines = []
       @value = value[2..-1].strip
       @silent = silent
@@ -36,13 +35,7 @@
     # @return [Boolean] Whether or not this node and the other object
     #   are the same
     def ==(other)
-<<<<<<< HEAD
-      self.class == other.class && value == other.value && lines == other.lines
-    end
-
-    # @return [Boolean] Whether or not this is a silent comment
-    def silent?
-      !!@options[:silent]
+      self.class == other.class && value == other.value && silent == other.silent && lines == other.lines
     end
 
     # Computes the CSS for the comment.
@@ -50,15 +43,8 @@
     # @call-seq to_s(tabs = 0)
     # @param tabs [Fixnum] The level of indentation for the CSS
     # @return [String] The resulting CSS
-    def to_s(tabs = 0, _ = nil)
-      return if (@style == :compressed || silent?)
-=======
-      self.class == other.class && value == other.value && silent == other.silent && lines == other.lines
-    end
-
     def to_s(tabs = 0, parent_name = nil)
       return if (style == :compressed || @silent)
->>>>>>> 04d30c59
 
       spaces = '  ' * (tabs - 1)
       spaces + "/* " + ([value] + lines.map {|l| l.text}).
