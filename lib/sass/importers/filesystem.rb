--- conflicted
+++ resolved
@@ -130,11 +130,7 @@
         dir = dir.gsub(File::ALT_SEPARATOR, File::SEPARATOR) unless File::ALT_SEPARATOR.nil?
 
         found = possible_files(remove_root(name)).map do |f, s|
-<<<<<<< HEAD
-          path = dir == "." || Pathname.new(f).absolute? ? f : "#{dir}/#{f}"
-=======
-          path = (dir == "." || Pathname.new(f).absolute?) ? f : "#{escape_glob_characters(dir)}/#{f}"
->>>>>>> 9b21fe5b
+          path = dir == "." || Pathname.new(f).absolute? ? f : "#{escape_glob_characters(dir)}/#{f}"
           Dir[path].map do |full_path|
             full_path.gsub!(REDUNDANT_DIRECTORY, File::SEPARATOR)
             [full_path, s]
