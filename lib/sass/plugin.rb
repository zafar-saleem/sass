--- conflicted
+++ resolved
@@ -77,16 +77,10 @@
       @checked_for_updates = true
       template_locations.zip(css_locations).each do |template_location, css_location|
 
-<<<<<<< HEAD
         Dir.glob(File.join(template_location, "**", "*.s[ca]ss")).each do |file|
           # Get the relative path to the file
-          name = file.sub(template_location + "/", "")
+          name = file.sub(template_location.sub(/\/*$/, '/'), "")
           css = css_filename(name, css_location)
-=======
-        Dir.glob(File.join(template_location, "**", "*.sass")).each do |file|
-          # Get the relative path to the file with no extension
-          name = file.sub(template_location.sub(/\/*$/, '/'), "")[0...-5]
->>>>>>> 215bdd3d
 
           if !forbid_update?(name) &&
               (options[:always_update] || stylesheet_needs_update?(css, file))
