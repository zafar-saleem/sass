require File.dirname(__FILE__) + '/../sass'
require 'sass/tree/node'
require 'strscan'

module Sass
  # :stopdoc:
  module Tree
    class Node
      def to_sass(opts = {})
        result = ''

        children.each do |child|
          result << "#{child.to_sass(0, opts)}\n"
        end

        result
      end
    end

    class RuleNode
      def to_sass(tabs, opts = {})
        str = "\n#{'  ' * tabs}#{rules.first}#{children.any? { |c| c.is_a? AttrNode } ? "\n" : ''}"

        children.each do |child|
          str << "#{child.to_sass(tabs + 1, opts)}"
        end

        str
      end
    end

    class AttrNode
      def to_sass(tabs, opts = {})
        "#{'  ' * tabs}#{opts[:alternate] ? '' : ':'}#{name}#{opts[:alternate] ? ':' : ''} #{value}\n"
      end
    end

    class DirectiveNode
      def to_sass(tabs, opts = {})
        "#{'  ' * tabs}#{value}#{children.map {|c| c.to_sass(tabs + 1, opts)}}\n"
      end
    end
  end

  # This class is based on the Ruby 1.9 ordered hashes.
  # It keeps the semantics and most of the efficiency of normal hashes
  # while also keeping track of the order in which elements were set.
  class OrderedHash
    Node = Struct.new(:key, :value, :next, :prev)
    include Enumerable

    def initialize
      @hash = {}
    end

    def initialize_copy(other)
      @hash = other.instance_variable_get('@hash').clone
    end

    def [](key)
      @hash[key] && @hash[key].value
    end

    def []=(key, value)
      node = Node.new(key, value)

      if old = @hash[key]
        if old.prev
          old.prev.next = old.next
        else # old is @first and @last
          @first = @last = nil
        end
      end

      if @first.nil?
        @first = @last = node
      else
        node.prev = @last
        @last.next = node
        @last = node
      end

      @hash[key] = node
      value
    end

    def each
      return unless @first
      yield [@first.key, @first.value]
      node = @first
      yield [node.key, node.value] while node = node.next
      self
    end

    def values
      self.map { |k, v| v }
    end
  end

  # :startdoc:

  # This class contains the functionality used in the +css2sass+ utility,
  # namely converting CSS documents to Sass templates.
  class CSS

    # Creates a new instance of Sass::CSS that will compile the given document
    # to a Sass string when +render+ is called.
    def initialize(template, options = {})
      if template.is_a? IO
        template = template.read
      end

      @options = options
      @template = StringScanner.new(template)
    end

    # Processes the document and returns the result as a string
    # containing the CSS template.
    def render
      begin
        build_tree.to_sass(@options).strip + "\n"
      rescue Exception => err
        line = @template.string[0...@template.pos].split("\n").size

        err.backtrace.unshift "(css):#{line}"
        raise err
      end
    end

    private

    def build_tree
      root = Tree::Node.new
      whitespace
      rules              root
      expand_commas      root
      parent_ref_rules   root
      remove_parent_refs root
      flatten_rules      root
      fold_commas        root
      root
    end

    def rules(root)
      while r = rule
        root << r
        whitespace
      end
    end

    def rule
      return unless rule = @template.scan(/[^\{\};]+/)
      rule.strip!
      directive = rule[0] == ?@

      if directive
        node = Tree::DirectiveNode.new(rule)
        return node if @template.scan(/;/)

        assert_match /\{/
        whitespace

        rules(node)
        return node
      end

      assert_match /\{/
      node = Tree::RuleNode.new(rule)
      attributes(node)
      return node
    end

    def attributes(rule)
      while @template.scan(/[^:\}\s]+/)
        name = @template[0]
        whitespace

        assert_match /:/

        value = ''
        while @template.scan(/[^;\s\}]+/)
          value << @template[0] << whitespace
        end

        assert_match /(;|(?=\}))/
        rule << Tree::AttrNode.new(name, value, nil)
      end

      assert_match /\}/
    end

    def whitespace
      space = @template.scan(/\s*/) || ''

      # If we've hit a comment,
      # go past it and look for more whitespace
      if @template.scan(/\/\*/)
        @template.scan_until(/\*\//)
        return space + whitespace
      end
      return space
    end

    def assert_match(re)
      if !@template.scan(re)
        line = @template.string[0..@template.pos].count "\n"
        # Display basic regexps as plain old strings
        expected = re.source == Regexp.escape(re.source) ? "\"#{re.source}\"" : re.inspect
        raise Exception.new("Invalid CSS on line #{line}: expected #{expected}")
      end
      whitespace
    end

    # Transform
    #
    #   foo, bar, baz
    #     color: blue
    #
    # into
    #
    #   foo
    #     color: blue
    #   bar
    #     color: blue
    #   baz
    #     color: blue
    #
    # Yes, this expands the amount of code,
    # but it's necessary to get nesting to work properly.
    def expand_commas(root)
      root.children.map! do |child|
<<<<<<< HEAD
        next child unless Tree::RuleNode === child && child.rule.include?(',')
        child.rule.split(',').map do |rule|
          node = Tree::RuleNode.new(rule.strip)
=======
        next child unless Tree::RuleNode === child && child.rules.first.include?(',')
        child.rules.first.split(',').map do |rule|
          node = Tree::RuleNode.new(rule.strip, {})
>>>>>>> 0b0ded0b
          node.children = child.children
          node
        end
      end
      root.children.flatten!
    end

    # Make rules use parent refs so that
    #
    #   foo
    #     color: green
    #   foo.bar
    #     color: blue
    #
    # becomes
    #
    #   foo
    #     color: green
    #     &.bar
    #       color: blue
    #
    # This has the side effect of nesting rules,
    # so that
    #
    #   foo
    #     color: green
    #   foo bar
    #     color: red
    #   foo baz
    #     color: blue
    #
    # becomes
    #
    #   foo
    #     color: green
    #     & bar
    #       color: red
    #     & baz
    #       color: blue
    #
    def parent_ref_rules(root)
      rules = OrderedHash.new
      root.children.select { |c| Tree::RuleNode === c }.each do |child|
        root.children.delete child
<<<<<<< HEAD
        first, rest = child.rule.scan(/^(&?(?: .|[^ ])[^.#: \[]*)([.#: \[].*)?$/).first
        rules[first] ||= Tree::RuleNode.new(first)
=======
        first, rest = child.rules.first.scan(/^(&?(?: .|[^ ])[^.#: \[]*)([.#: \[].*)?$/).first
        rules[first] ||= Tree::RuleNode.new(first, {})
>>>>>>> 0b0ded0b
        if rest
          child.rules = ["&" + rest]
          rules[first] << child
        else
          rules[first].children += child.children
        end
      end

      rules.values.each { |v| parent_ref_rules(v) }
      root.children += rules.values
    end

    # Remove useless parent refs so that
    #
    #   foo
    #     & bar
    #       color: blue
    #
    # becomes
    #
    #   foo
    #     bar
    #       color: blue
    #
    def remove_parent_refs(root)
      root.children.each do |child|
        if child.is_a?(Tree::RuleNode)
          child.rules.first.gsub! /^& +/, ''
          remove_parent_refs child
        end
      end
    end

    # Flatten rules so that
    #
    #   foo
    #     bar
    #       baz
    #         color: red
    #
    # becomes
    #
    #   foo bar baz
    #     color: red
    #
    # and
    #
    #   foo
    #     &.bar
    #       color: blue
    #
    # becomes
    #
    #   foo.bar
    #     color: blue
    #
    def flatten_rules(root)
      root.children.each { |child| flatten_rule(child) if child.is_a?(Tree::RuleNode) }
    end

    def flatten_rule(rule)
      while rule.children.size == 1 && rule.children.first.is_a?(Tree::RuleNode)
        child = rule.children.first

        if child.rules.first[0] == ?&
          rule.rules = [child.rules.first.gsub(/^&/, rule.rules.first)]
        else
          rule.rules = ["#{rule.rules.first} #{child.rules.first}"]
        end

        rule.children = child.children
      end

      flatten_rules(rule)
    end

    # Transform
    #
    #   foo
    #     bar
    #       color: blue
    #     baz
    #       color: blue
    #
    # into
    #
    #   foo
    #     bar, baz
    #       color: blue
    #
    def fold_commas(root)
      prev_rule = nil
      root.children.map! do |child|
        next child unless child.is_a?(Tree::RuleNode)

        if prev_rule && prev_rule.children == child.children
          prev_rule.rules.first << ", #{child.rules.first}"
          next nil
        end

        fold_commas(child)
        prev_rule = child
        child
      end
      root.children.compact!
    end
  end
end<|MERGE_RESOLUTION|>--- conflicted
+++ resolved
@@ -229,15 +229,9 @@
     # but it's necessary to get nesting to work properly.
     def expand_commas(root)
       root.children.map! do |child|
-<<<<<<< HEAD
-        next child unless Tree::RuleNode === child && child.rule.include?(',')
-        child.rule.split(',').map do |rule|
-          node = Tree::RuleNode.new(rule.strip)
-=======
         next child unless Tree::RuleNode === child && child.rules.first.include?(',')
         child.rules.first.split(',').map do |rule|
-          node = Tree::RuleNode.new(rule.strip, {})
->>>>>>> 0b0ded0b
+          node = Tree::RuleNode.new(rule.strip)
           node.children = child.children
           node
         end
@@ -282,13 +276,8 @@
       rules = OrderedHash.new
       root.children.select { |c| Tree::RuleNode === c }.each do |child|
         root.children.delete child
-<<<<<<< HEAD
-        first, rest = child.rule.scan(/^(&?(?: .|[^ ])[^.#: \[]*)([.#: \[].*)?$/).first
+        first, rest = child.rules.first.scan(/^(&?(?: .|[^ ])[^.#: \[]*)([.#: \[].*)?$/).first
         rules[first] ||= Tree::RuleNode.new(first)
-=======
-        first, rest = child.rules.first.scan(/^(&?(?: .|[^ ])[^.#: \[]*)([.#: \[].*)?$/).first
-        rules[first] ||= Tree::RuleNode.new(first, {})
->>>>>>> 0b0ded0b
         if rest
           child.rules = ["&" + rest]
           rules[first] << child
