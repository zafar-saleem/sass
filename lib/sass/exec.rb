--- conflicted
+++ resolved
@@ -109,17 +109,12 @@
             @options[:filename] = filename
             open_file(filename) || $stdin
           end
-<<<<<<< HEAD
         @options[:output_filename] = args.shift
-        output ||= open_file(@options[:output_filename], 'w') || $stdout
+        output ||= @options[:output_filename] || $stdout
 
         if @options[:sourcemap] && @options[:output_filename]
           @options[:sourcemap_filename] = Util::sourcemap_name(@options[:output_filename])
-          @options[:sourcemap] = open_file(@options[:sourcemap_filename], 'w')
-        end
-=======
-        output ||= args.shift || $stdout
->>>>>>> a7bdf612
+        end
 
         @options[:input], @options[:output] = input, output
       end
@@ -350,21 +345,18 @@
 
           input.close() if input.is_a?(File)
 
-<<<<<<< HEAD
           if sourcemap.is_a? File
             relative_sourcemap_path = Pathname.new(@options[:sourcemap_filename]).
               relative_path_from(Pathname.new(@options[:output_filename]).dirname)
             rendered, mapping = engine.render_with_sourcemap(relative_sourcemap_path.to_s)
-            output.write(rendered)
-            sourcemap.puts(mapping.to_json(
+            write_output(rendered, output)
+            write_output(mapping.to_json(
                 :css_path => @options[:output_filename],
-                :sourcemap_path => @options[:sourcemap_filename]))
+                :sourcemap_path => @options[:sourcemap_filename]) + "\n",
+              @options[:sourcemap_filename])
           else
-            output.write(engine.render)
-          end
-=======
-          write_output(engine.render, output)
->>>>>>> a7bdf612
+            write_output(engine.render, output)
+          end
         rescue ::Sass::SyntaxError => e
           raise e if @options[:trace]
           raise e.sass_backtrace_str("standard input")
