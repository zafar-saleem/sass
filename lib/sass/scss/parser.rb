require 'set'

module Sass
  module SCSS
    # The parser for SCSS.
    # It parses a string of code into a tree of {Sass::Tree::Node}s.
    class Parser
      # @param str [String, StringScanner] The source document to parse.
      #   Note that `Parser` *won't* raise a nice error message if this isn't properly parsed;
      #   for that, you should use the higher-level {Sass::Engine} or {Sass::CSS}.
      # @param filename [String] The name of the file being parsed. Used for warnings.
      # @param line [Fixnum] The line on which the source string appeared,
      #   if it's part of another document.
      def initialize(str, filename, line = 1)
        @template = str
        @filename = filename
        @line = line
        @strs = []
      end

      # Parses an SCSS document.
      #
      # @return [Sass::Tree::RootNode] The root node of the document tree
      # @raise [Sass::SyntaxError] if there's a syntax error in the document
      def parse
        init_scanner!
        root = stylesheet
        expected("selector or at-rule") unless @scanner.eos?
        root
      end

      # Parses an identifier with interpolation.
      # Note that this won't assert that the identifier takes up the entire input string;
      # it's meant to be used with `StringScanner`s as part of other parsers.
      #
      # @return [Array<String, Sass::Script::Node>, nil]
      #   The interpolated identifier, or nil if none could be parsed
      def parse_interp_ident
        init_scanner!
        interp_ident
      end

      # Parses a media query list.
      #
      # @return [Sass::Media::QueryList] The parsed query list
      # @raise [Sass::SyntaxError] if there's a syntax error in the query list,
      #   or if it doesn't take up the entire input string.
      def parse_media_query_list
        init_scanner!
        ql = media_query_list
        expected("media query list") unless @scanner.eos?
        ql
      end

      private

      include Sass::SCSS::RX

      def init_scanner!
        @scanner =
          if @template.is_a?(StringScanner)
            @template
          else
            Sass::Util::MultibyteStringScanner.new(@template.gsub("\r", ""))
          end
      end

      def stylesheet
        node = node(Sass::Tree::RootNode.new(@scanner.string))
        block_contents(node, :stylesheet) {s(node)}
      end

      def s(node)
        while tok(S) || tok(CDC) || tok(CDO) || (c = tok(SINGLE_LINE_COMMENT)) || (c = tok(COMMENT))
          next unless c
          process_comment c, node
          c = nil
        end
        true
      end

      def ss
        nil while tok(S) || tok(SINGLE_LINE_COMMENT) || tok(COMMENT)
        true
      end

      def ss_comments(node)
        while tok(S) || (c = tok(SINGLE_LINE_COMMENT)) || (c = tok(COMMENT))
          next unless c
          process_comment c, node
          c = nil
        end

        true
      end

      def whitespace
        return unless tok(S) || tok(SINGLE_LINE_COMMENT) || tok(COMMENT)
        ss
      end

      def process_comment(text, node)
        silent = text =~ /^\/\//
        loud = !silent && text =~ %r{^/[/*]!}
        line = @line - text.count("\n")

        if silent
          value = [text.sub(/^\s*\/\//, '/*').gsub(/^\s*\/\//, ' *') + ' */']
        else
          value = Sass::Engine.parse_interp(text, line, @scanner.pos - text.size, :filename => @filename)
          value[0].slice!(2) if loud # get rid of the "!"
          value.unshift(@scanner.
            string[0...@scanner.pos].
            reverse[/.*?\*\/(.*?)($|\Z)/, 1].
            reverse.gsub(/[^\s]/, ' '))
        end

        type = if silent then :silent elsif loud then :loud else :normal end
        comment = Sass::Tree::CommentNode.new(value, type)
        comment.line = line
        node << comment
      end

      DIRECTIVES = Set[:mixin, :include, :function, :return, :debug, :warn, :for,
<<<<<<< HEAD
        :each, :while, :if, :else, :extend, :import, :media, :charset, :content]
=======
        :each, :while, :if, :else, :extend, :import, :media, :charset, :_moz_document]

      PREFIXED_DIRECTIVES = Set[:supports]
>>>>>>> b0367a31

      def directive
        return unless tok(/@/)
        name = tok!(IDENT)
        ss

        if dir = special_directive(name)
          return dir
        elsif dir = prefixed_directive(name)
          return dir
        end

        # Most at-rules take expressions (e.g. @import),
<<<<<<< HEAD
        # but some (e.g. @page) take selector-like arguments.
        # Some take no arguments at all.
        val = expr || selector
        val = val ? ["@#{name} "] + Sass::Util.strip_string_array(val) : ["@#{name}"]
        node = node(Sass::Tree::DirectiveNode.new(val))
=======
        # but some (e.g. @page) take selector-like arguments
        val = str {break unless expr}
        val ||= CssParser.new(@scanner, @line).parse_selector_string
        directive_body("@#{name} #{val}")
      end

      def directive_body(value)
        node = node(Sass::Tree::DirectiveNode.new(value.strip))
>>>>>>> b0367a31

        if tok(/\{/)
          node.has_children = true
          block_contents(node, :directive)
          tok!(/\}/)
        end

        node
      end

      def special_directive(name)
        sym = name.gsub('-', '_').to_sym
        DIRECTIVES.include?(sym) && send("#{sym}_directive")
      end

      def prefixed_directive(name)
        sym = name.gsub(/^-[a-z0-9]+-/i, '').gsub('-', '_').to_sym
        PREFIXED_DIRECTIVES.include?(sym) && send("#{sym}_directive", name)
      end

      def mixin_directive
        name = tok! IDENT
        args = sass_script(:parse_mixin_definition_arglist)
        ss
        block(node(Sass::Tree::MixinDefNode.new(name, args)), :directive)
      end

      def include_directive
        name = tok! IDENT
        args, keywords = sass_script(:parse_mixin_include_arglist)
        ss
        include_node = node(Sass::Tree::MixinNode.new(name, args, keywords))
        if tok?(/\{/)
          include_node.has_children = true
          block(include_node, :directive)
        else
          include_node
        end
      end

      def content_directive
        ss
        node(Sass::Tree::ContentNode.new)
      end

      def function_directive
        name = tok! IDENT
        args = sass_script(:parse_function_definition_arglist)
        ss
        block(node(Sass::Tree::FunctionNode.new(name, args)), :function)
      end

      def return_directive
        node(Sass::Tree::ReturnNode.new(sass_script(:parse)))
      end

      def debug_directive
        node(Sass::Tree::DebugNode.new(sass_script(:parse)))
      end

      def warn_directive
        node(Sass::Tree::WarnNode.new(sass_script(:parse)))
      end

      def for_directive
        tok!(/\$/)
        var = tok! IDENT
        ss

        tok!(/from/)
        from = sass_script(:parse_until, Set["to", "through"])
        ss

        @expected = '"to" or "through"'
        exclusive = (tok(/to/) || tok!(/through/)) == 'to'
        to = sass_script(:parse)
        ss

        block(node(Sass::Tree::ForNode.new(var, from, to, exclusive)), :directive)
      end

      def each_directive
        tok!(/\$/)
        var = tok! IDENT
        ss

        tok!(/in/)
        list = sass_script(:parse)
        ss

        block(node(Sass::Tree::EachNode.new(var, list)), :directive)
      end

      def while_directive
        expr = sass_script(:parse)
        ss
        block(node(Sass::Tree::WhileNode.new(expr)), :directive)
      end

      def if_directive
        expr = sass_script(:parse)
        ss
        node = block(node(Sass::Tree::IfNode.new(expr)), :directive)
        pos = @scanner.pos
        line = @line
        ss

        else_block(node) ||
          begin
            # Backtrack in case there are any comments we want to parse
            @scanner.pos = pos
            @line = line
            node
          end
      end

      def else_block(node)
        return unless tok(/@else/)
        ss
        else_node = block(
          Sass::Tree::IfNode.new((sass_script(:parse) if tok(/if/))),
          :directive)
        node.add_else(else_node)
        pos = @scanner.pos
        line = @line
        ss

        else_block(node) ||
          begin
            # Backtrack in case there are any comments we want to parse
            @scanner.pos = pos
            @line = line
            node
          end
      end

      def else_directive
        err("Invalid CSS: @else must come after @if")
      end

      def extend_directive
        node(Sass::Tree::ExtendNode.new(expr!(:selector_sequence)))
      end

      def import_directive
        values = []

        loop do
          values << expr!(:import_arg)
          break if use_css_import? || !tok(/,\s*/)
        end

        return values
      end

      def import_arg
        return unless (str = tok(STRING)) || (uri = tok?(/url\(/i))
        if uri
          str = sass_script(:parse_string)
          media = media_query_list
          ss
          return node(Tree::CssImportNode.new(str, media))
        end

        path = @scanner[1] || @scanner[2]
        ss

        media = media_query_list
        if path =~ /^http:\/\// || media || use_css_import?
          return node(Sass::Tree::CssImportNode.new(str, media))
        end

        node(Sass::Tree::ImportNode.new(path.strip))
      end

      def use_css_import?; false; end

      def media_directive
        block(node(Sass::Tree::MediaNode.new(media_query_list)), :directive)
      end

      # http://www.w3.org/TR/css3-mediaqueries/#syntax
      def media_query_list
        return unless query = media_query
        queries = [query]

        ss
        while tok(/,/)
          ss; queries << expr!(:media_query)
        end
        ss

        Sass::Media::QueryList.new(queries)
      end

      def media_query
        if ident1 = interp_ident_or_var
          ss
          ident2 = interp_ident_or_var
          ss
          if ident2 && ident2.length == 1 && ident2[0].is_a?(String) && ident2[0].downcase == 'and'
            query = Sass::Media::Query.new([], ident1, [])
          else
            if ident2
              query = Sass::Media::Query.new(ident1, ident2, [])
            else
              query = Sass::Media::Query.new([], ident1, [])
            end
            return query unless tok(/and/i)
            ss
          end
        end

        if query
          expr = expr!(:media_expr)
        else
          return unless expr = media_expr
        end
        query ||= Sass::Media::Query.new([], [], [])
        query.expressions << expr

        ss
        while tok(/and/i)
          ss; query.expressions << expr!(:media_expr)
        end

        query
      end

      def media_expr
        return unless tok(/\(/)
        ss
        @expected = "media feature (e.g. min-device-width, color)"
        name = expr!(:interp_ident_or_var)
        ss

        if tok(/:/)
          ss; value = sass_script(:parse)
        end
        tok!(/\)/)
        ss

        Sass::Media::Expression.new(name, value)
      end

      def charset_directive
        tok! STRING
        name = @scanner[1] || @scanner[2]
        ss
        node(Sass::Tree::CharsetNode.new(name))
      end

      # The document directive is specified in
      # http://www.w3.org/TR/css3-conditional/, but Gecko allows the
      # `url-prefix` and `domain` functions to omit quotation marks, contrary to
      # the standard.
      #
      # We could parse all document directives according to Mozilla's syntax,
      # but if someone's using e.g. @-webkit-document we don't want them to
      # think WebKit works sans quotes.
      def _moz_document_directive
        value = str do
          begin
            ss
            expr!(:moz_document_function)
          end while tok(/,/)
        end
        directive_body("@-moz-document #{value}")
      end

      def moz_document_function
        return unless tok(URI) || tok(URL_PREFIX) || tok(DOMAIN) || function
        ss
      end

      # http://www.w3.org/TR/css3-conditional/
      def supports_directive(name)
        value = str {expr!(:supports_condition)}
        directive_body("@#{name} #{value}")
      end

      def supports_condition
        supports_negation || supports_operator || supports_declaration_condition
      end

      def supports_negation
        return unless tok(/not/i)
        ss
        expr!(:supports_condition_in_parens)
      end

      def supports_operator
        return unless supports_condition_in_parens
        tok!(/and|or/i)
        begin
          ss
          expr!(:supports_condition_in_parens)
        end while tok(/and|or/i)
        true
      end

      def supports_condition_in_parens
        return unless tok(/\(/); ss
        if supports_condition
          tok!(/\)/); ss
        else
          supports_declaration_body
        end
      end

      def supports_declaration_condition
        return unless tok(/\(/); ss
        supports_declaration_body
      end

      def supports_declaration_body
        tok!(IDENT); ss
        tok!(/:/); ss
        expr!(:expr); ss
        tok!(/\)/); ss
      end

      def variable
        return unless tok(/\$/)
        name = tok!(IDENT)
        ss; tok!(/:/); ss

        expr = sass_script(:parse)
        guarded = tok(DEFAULT)
        node(Sass::Tree::VariableNode.new(name, expr, guarded))
      end

      def operator
        # Many of these operators (all except / and ,)
        # are disallowed by the CSS spec,
        # but they're included here for compatibility
        # with some proprietary MS properties
        str {ss if tok(/[\/,:.=]/)}
      end

      def ruleset
        return unless rules = selector_sequence
        block(node(Sass::Tree::RuleNode.new(rules.flatten.compact)), :ruleset)
      end

      def block(node, context)
        node.has_children = true
        tok!(/\{/)
        block_contents(node, context)
        tok!(/\}/)
        node
      end

      # A block may contain declarations and/or rulesets
      def block_contents(node, context)
        block_given? ? yield : ss_comments(node)
        node << (child = block_child(context))
        while tok(/;/) || has_children?(child)
          block_given? ? yield : ss_comments(node)
          node << (child = block_child(context))
        end
        node
      end

      def block_child(context)
        return variable || directive if context == :function
        return variable || directive || ruleset if context == :stylesheet
        variable || directive || declaration_or_ruleset
      end

      def has_children?(child_or_array)
        return false unless child_or_array
        return child_or_array.last.has_children if child_or_array.is_a?(Array)
        return child_or_array.has_children
      end

      # This is a nasty hack, and the only place in the parser
      # that requires backtracking.
      # The reason is that we can't figure out if certain strings
      # are declarations or rulesets with fixed finite lookahead.
      # For example, "foo:bar baz baz baz..." could be either a property
      # or a selector.
      #
      # To handle this, we simply check if it works as a property
      # (which is the most common case)
      # and, if it doesn't, try it as a ruleset.
      #
      # We could eke some more efficiency out of this
      # by handling some easy cases (first token isn't an identifier,
      # no colon after the identifier, whitespace after the colon),
      # but I'm not sure the gains would be worth the added complexity.
      def declaration_or_ruleset
        old_use_property_exception, @use_property_exception =
          @use_property_exception, false
        decl_err = catch_error do
          decl = declaration
          unless decl && decl.has_children
            # We want an exception if it's not there,
            # but we don't want to consume if it is
            tok!(/[;}]/) unless tok?(/[;}]/)
          end
          return decl
        end

        ruleset_err = catch_error {return ruleset}
        rethrow(@use_property_exception ? decl_err : ruleset_err)
      ensure
        @use_property_exception = old_use_property_exception
      end

      def selector_sequence
        if sel = tok(STATIC_SELECTOR, true)
          return [sel]
        end

        rules = []
        return unless v = selector
        rules.concat v

        ws = ''
        while tok(/,/)
          ws << str {ss}
          if v = selector
            rules << ',' << ws
            rules.concat v
            ws = ''
          end
        end
        rules
      end

      def selector
        return unless sel = _selector
        sel.to_a
      end

      def selector_comma_sequence
        return unless sel = _selector
        selectors = [sel]
        ws = ''
        while tok(/,/)
          ws << str{ss}
          if sel = _selector
            selectors << sel
            selectors[-1] = Selector::Sequence.new(["\n"] + selectors.last.members) if ws.include?("\n")
            ws = ''
          end
        end
        Selector::CommaSequence.new(selectors)
      end

      def _selector
        # The combinator here allows the "> E" hack
        return unless val = combinator || simple_selector_sequence
        nl = str{ss}.include?("\n")
        res = []
        res << val
        res << "\n" if nl

        while val = combinator || simple_selector_sequence
          res << val
          res << "\n" if str{ss}.include?("\n")
        end
        Selector::Sequence.new(res.compact)
      end

      def combinator
        tok(PLUS) || tok(GREATER) || tok(TILDE)
      end

      def simple_selector_sequence
        # This allows for stuff like http://www.w3.org/TR/css3-animations/#keyframes-
        return expr(!:allow_var) unless e = element_name || id_selector ||
          class_selector || placeholder_selector || attrib || negation ||
          pseudo || parent_selector || interpolation_selector
        res = [e]

        # The tok(/\*/) allows the "E*" hack
        while v = id_selector || class_selector || placeholder_selector || attrib ||
            negation || pseudo || interpolation_selector ||
            (tok(/\*/) && Selector::Universal.new(nil))
          res << v
        end

        pos = @scanner.pos
        line = @line
        if sel = str? {simple_selector_sequence}
          @scanner.pos = pos
          @line = line
          begin
            # If we see "*E", don't force a throw because this could be the
            # "*prop: val" hack.
            expected('"{"') if res.length == 1 && res[0].is_a?(Selector::Universal)
            throw_error {expected('"{"')}
          rescue Sass::SyntaxError => e
            e.message << "\n\n\"#{sel}\" may only be used at the beginning of a selector."
            raise e
          end
        end

        Selector::SimpleSequence.new(res)
      end

      def parent_selector
        return unless tok(/&/)
        Selector::Parent.new
      end

      def class_selector
        return unless tok(/\./)
        @expected = "class name"
        Selector::Class.new(merge(expr!(:interp_ident)))
      end

      def id_selector
        return unless tok(/#(?!\{)/)
        @expected = "id name"
        Selector::Id.new(merge(expr!(:interp_name)))
      end

      def placeholder_selector
        return unless tok(/%/)
        @expected = "placeholder name"
        Selector::Placeholder.new(merge(expr!(:interp_ident)))
      end

      def element_name
        return unless name = interp_ident || tok(/\*/) || (tok?(/\|/) && "")
        if tok(/\|/)
          @expected = "element name or *"
          ns = name
          name = interp_ident || tok!(/\*/)
        end

        if name == '*'
          Selector::Universal.new(merge(ns))
        else
          Selector::Element.new(merge(name), merge(ns))
        end
      end

      def interpolation_selector
        return unless script = interpolation
        Selector::Interpolation.new(script)
      end

      def attrib
        return unless tok(/\[/)
        ss
        ns, name = attrib_name!
        ss

        if op = tok(/=/) ||
            tok(INCLUDES) ||
            tok(DASHMATCH) ||
            tok(PREFIXMATCH) ||
            tok(SUFFIXMATCH) ||
            tok(SUBSTRINGMATCH)
          @expected = "identifier or string"
          ss
          if val = tok(IDENT)
            val = [val]
          else
            val = expr!(:interp_string)
          end
          ss
        end
        tok(/\]/)

        Selector::Attribute.new(merge(name), merge(ns), op, merge(val))
      end

      def attrib_name!
        if name_or_ns = interp_ident
          # E, E|E
          if tok(/\|(?!=)/)
            ns = name_or_ns
            name = interp_ident
          else
            name = name_or_ns
          end
        else
          # *|E or |E
          ns = [tok(/\*/) || ""]
          tok!(/\|/)
          name = expr!(:interp_ident)
        end
        return ns, name
      end

      def pseudo
        return unless s = tok(/::?/)
        @expected = "pseudoclass or pseudoelement"
        name = expr!(:interp_ident)
        if tok(/\(/)
          ss
          arg = expr!(:pseudo_expr)
          tok!(/\)/)
        end
        Selector::Pseudo.new(s == ':' ? :class : :element, merge(name), merge(arg))
      end

      def pseudo_expr
        return unless e = tok(PLUS) || tok(/-/) || tok(NUMBER) ||
          interp_string || tok(IDENT) || interpolation
        res = [e, str{ss}]
        while e = tok(PLUS) || tok(/-/) || tok(NUMBER) ||
            interp_string || tok(IDENT) || interpolation
          res << e << str{ss}
        end
        res
      end

      def negation
        return unless name = tok(NOT) || tok(ANY)
        ss
        @expected = "selector"
        sel = selector_comma_sequence
        tok!(/\)/)
        Selector::SelectorPseudoClass.new(name[1...-1], sel)
      end

      def declaration
        # This allows the "*prop: val", ":prop: val", and ".prop: val" hacks
        if s = tok(/[:\*\.]|\#(?!\{)/)
          @use_property_exception = s !~ /[\.\#]/
          name = [s, str{ss}, *expr!(:interp_ident)]
        else
          return unless name = interp_ident
          name = [name] if name.is_a?(String)
        end
        if comment = tok(COMMENT)
          name << comment
        end
        ss

        tok!(/:/)
        space, value = value!
        ss
        require_block = tok?(/\{/)

        node = node(Sass::Tree::PropNode.new(name.flatten.compact, value, :new))

        return node unless require_block
        nested_properties! node, space
      end

      def value!
        space = !str {ss}.empty?
        @use_property_exception ||= space || !tok?(IDENT)

        return true, Sass::Script::String.new("") if tok?(/\{/)
        # This is a bit of a dirty trick:
        # if the value is completely static,
        # we don't parse it at all, and instead return a plain old string
        # containing the value.
        # This results in a dramatic speed increase.
        if val = tok(STATIC_VALUE, true)
          return space, Sass::Script::String.new(val.strip)
        end
        return space, sass_script(:parse)
      end

      def nested_properties!(node, space)
        err(<<MESSAGE) unless space
Invalid CSS: a space is required between a property and its definition
when it has other properties nested beneath it.
MESSAGE

        @use_property_exception = true
        @expected = 'expression (e.g. 1px, bold) or "{"'
        block(node, :property)
      end

      def expr(allow_var = true)
        return unless t = term(allow_var)
        res = [t, str{ss}]

        while (o = operator) && (t = term(allow_var))
          res << o << t << str{ss}
        end

        res.flatten
      end

      def term(allow_var)
        if e = tok(NUMBER) ||
            tok(URI) ||
            function(allow_var) ||
            tok(STRING) ||
            tok(UNICODERANGE) ||
            interp_ident ||
            tok(HEXCOLOR) ||
            (allow_var && var_expr)
          return e
        end

        return unless op = tok(/[+-]/)
        @expected = "number or function"
        return [op, tok(NUMBER) || function(allow_var) ||
          (allow_var && var_expr) || expr!(:interpolation)]
      end

      def function(allow_var)
        return unless name = tok(FUNCTION)
        if name == "expression(" || name == "calc("
          str, _ = Sass::Shared.balance(@scanner, ?(, ?), 1)
          [name, str]
        else
          [name, str{ss}, expr(allow_var), tok!(/\)/)]
        end
      end

      def var_expr
        return unless tok(/\$/)
        line = @line
        var = Sass::Script::Variable.new(tok!(IDENT))
        var.line = line
        var
      end

      def interpolation
        return unless tok(INTERP_START)
        sass_script(:parse_interpolated)
      end

      def interp_string
        _interp_string(:double) || _interp_string(:single)
      end

      def _interp_string(type)
        return unless start = tok(Sass::Script::Lexer::STRING_REGULAR_EXPRESSIONS[[type, false]])
        res = [start]

        mid_re = Sass::Script::Lexer::STRING_REGULAR_EXPRESSIONS[[type, true]]
        # @scanner[2].empty? means we've started an interpolated section
        while @scanner[2] == '#{'
          @scanner.pos -= 2 # Don't consume the #{
          res.last.slice!(-2..-1)
          res << expr!(:interpolation) << tok(mid_re)
        end
        res
      end

      def interp_ident(start = IDENT)
        return unless val = tok(start) || interpolation || tok(IDENT_HYPHEN_INTERP, true)
        res = [val]
        while val = tok(NAME) || interpolation
          res << val
        end
        res
      end

      def interp_ident_or_var
        (id = interp_ident) and return id
        (var = var_expr) and return [var]
      end

      def interp_name
        interp_ident NAME
      end

      def str
        @strs.push ""
        yield
        @strs.last
      ensure
        @strs.pop
      end

      def str?
        pos = @scanner.pos
        line = @line
        @strs.push ""
        throw_error {yield} && @strs.last
      rescue Sass::SyntaxError => e
        @scanner.pos = pos
        @line = line
        nil
      ensure
        @strs.pop
      end

      def node(node)
        node.line = @line
        node
      end

      @sass_script_parser = Class.new(Sass::Script::Parser)
      @sass_script_parser.send(:include, ScriptParser)
      # @private
      def self.sass_script_parser; @sass_script_parser; end

      def sass_script(*args)
        parser = self.class.sass_script_parser.new(@scanner, @line,
          @scanner.pos - (@scanner.string[0...@scanner.pos].rindex("\n") || 0))
        result = parser.send(*args)
        unless @strs.empty?
          # Convert to CSS manually so that comments are ignored.
          src = result.to_sass
          @strs.each {|s| s << src}
        end
        @line = parser.line
        result
      rescue Sass::SyntaxError => e
        throw(:_sass_parser_error, true) if @throw_error
        raise e
      end

      def merge(arr)
        arr && Sass::Util.merge_adjacent_strings([arr].flatten)
      end

      EXPR_NAMES = {
        :media_query => "media query (e.g. print, screen, print and screen)",
        :media_expr => "media expression (e.g. (min-device-width: 800px))",
        :pseudo_expr => "expression (e.g. fr, 2n+1)",
        :interp_ident => "identifier",
        :interp_name => "identifier",
        :expr => "expression (e.g. 1px, bold)",
        :_selector => "selector",
        :selector_comma_sequence => "selector",
        :simple_selector_sequence => "selector",
        :import_arg => "file to import (string or url())",
        :moz_document_function => "matching function (e.g. url-prefix(), domain())",
        :supports_condition => "@supports condition (e.g. (display: flexbox))",
        :supports_condition_in_parens => "@supports condition (e.g. (display: flexbox))",
      }

      TOK_NAMES = Sass::Util.to_hash(
        Sass::SCSS::RX.constants.map {|c| [Sass::SCSS::RX.const_get(c), c.downcase]}).
        merge(IDENT => "identifier", /[;}]/ => '";"')

      def tok?(rx)
        @scanner.match?(rx)
      end

      def expr!(name)
        (e = send(name)) && (return e)
        expected(EXPR_NAMES[name] || name.to_s)
      end

      def tok!(rx)
        (t = tok(rx)) && (return t)
        name = TOK_NAMES[rx]

        unless name
          # Display basic regexps as plain old strings
          string = rx.source.gsub(/\\(.)/, '\1')
          name = rx.source == Regexp.escape(string) ? string.inspect : rx.inspect
        end

        expected(name)
      end

      def expected(name)
        throw(:_sass_parser_error, true) if @throw_error
        self.class.expected(@scanner, @expected || name, @line)
      end

      def err(msg)
        throw(:_sass_parser_error, true) if @throw_error
        raise Sass::SyntaxError.new(msg, :line => @line)
      end

      def throw_error
        old_throw_error, @throw_error = @throw_error, false
        yield
      ensure
        @throw_error = old_throw_error
      end

      def catch_error(&block)
        old_throw_error, @throw_error = @throw_error, true
        pos = @scanner.pos
        line = @line
        expected = @expected
        if catch(:_sass_parser_error, &block)
          @scanner.pos = pos
          @line = line
          @expected = expected
          {:pos => pos, :line => line, :expected => @expected, :block => block}
        end
      ensure
        @throw_error = old_throw_error
      end

      def rethrow(err)
        if @throw_err
          throw :_sass_parser_error, err
        else
          @scanner = Sass::Util::MultibyteStringScanner.new(@scanner.string)
          @scanner.pos = err[:pos]
          @line = err[:line]
          @expected = err[:expected]
          err[:block].call
        end
      end

      # @private
      def self.expected(scanner, expected, line)
        pos = scanner.pos

        after = scanner.string[0...pos]
        # Get rid of whitespace between pos and the last token,
        # but only if there's a newline in there
        after.gsub!(/\s*\n\s*$/, '')
        # Also get rid of stuff before the last newline
        after.gsub!(/.*\n/, '')
        after = "..." + after[-15..-1] if after.size > 18

        was = scanner.rest.dup
        # Get rid of whitespace between pos and the next token,
        # but only if there's a newline in there
        was.gsub!(/^\s*\n\s*/, '')
        # Also get rid of stuff after the next newline
        was.gsub!(/\n.*/, '')
        was = was[0...15] + "..." if was.size > 18

        raise Sass::SyntaxError.new(
          "Invalid CSS after \"#{after}\": expected #{expected}, was \"#{was}\"",
          :line => line)
      end

      # Avoid allocating lots of new strings for `#tok`.
      # This is important because `#tok` is called all the time.
      NEWLINE = "\n"

      def tok(rx, last_group_lookahead = false)
        res = @scanner.scan(rx)
        if res
          # This fixes https://github.com/nex3/sass/issues/104, which affects
          # Ruby 1.8.7 and REE. This fix is to replace the ?= zero-width
          # positive lookahead operator in the Regexp (which matches without
          # consuming the matched group), with a match that does consume the
          # group, but then rewinds the scanner and removes the group from the
          # end of the matched string. This fix makes the assumption that the
          # matched group will always occur at the end of the match.
          if last_group_lookahead && @scanner[-1]
            @scanner.pos -= @scanner[-1].length
            res.slice!(-@scanner[-1].length..-1)
          end
          @line += res.count(NEWLINE)
          @expected = nil
          if !@strs.empty? && rx != COMMENT && rx != SINGLE_LINE_COMMENT
            @strs.each {|s| s << res}
          end
          res
        end
      end
    end
  end
end<|MERGE_RESOLUTION|>--- conflicted
+++ resolved
@@ -122,13 +122,10 @@
       end
 
       DIRECTIVES = Set[:mixin, :include, :function, :return, :debug, :warn, :for,
-<<<<<<< HEAD
-        :each, :while, :if, :else, :extend, :import, :media, :charset, :content]
-=======
-        :each, :while, :if, :else, :extend, :import, :media, :charset, :_moz_document]
+        :each, :while, :if, :else, :extend, :import, :media, :charset, :content,
+        :_moz_document]
 
       PREFIXED_DIRECTIVES = Set[:supports]
->>>>>>> b0367a31
 
       def directive
         return unless tok(/@/)
@@ -142,22 +139,15 @@
         end
 
         # Most at-rules take expressions (e.g. @import),
-<<<<<<< HEAD
         # but some (e.g. @page) take selector-like arguments.
         # Some take no arguments at all.
         val = expr || selector
         val = val ? ["@#{name} "] + Sass::Util.strip_string_array(val) : ["@#{name}"]
-        node = node(Sass::Tree::DirectiveNode.new(val))
-=======
-        # but some (e.g. @page) take selector-like arguments
-        val = str {break unless expr}
-        val ||= CssParser.new(@scanner, @line).parse_selector_string
-        directive_body("@#{name} #{val}")
+        directive_body(val)
       end
 
       def directive_body(value)
-        node = node(Sass::Tree::DirectiveNode.new(value.strip))
->>>>>>> b0367a31
+        node = node(Sass::Tree::DirectiveNode.new(value))
 
         if tok(/\{/)
           node.has_children = true
@@ -425,18 +415,18 @@
             expr!(:moz_document_function)
           end while tok(/,/)
         end
-        directive_body("@-moz-document #{value}")
+        directive_body(["@-moz-document #{value}".strip])
       end
 
       def moz_document_function
-        return unless tok(URI) || tok(URL_PREFIX) || tok(DOMAIN) || function
+        return unless tok(URI) || tok(URL_PREFIX) || tok(DOMAIN) || function(!:allow_var)
         ss
       end
 
       # http://www.w3.org/TR/css3-conditional/
       def supports_directive(name)
         value = str {expr!(:supports_condition)}
-        directive_body("@#{name} #{value}")
+        directive_body(["@#{name} #{value}".strip])
       end
 
       def supports_condition
