--- conflicted
+++ resolved
@@ -62,13 +62,6 @@
       if flattened
         result = Haml::Helpers.find_and_preserve(result)
       end
-<<<<<<< HEAD
-
-      result = result.to_s
-      while result[-1] == 10 # \n
-        # String#chomp is slow
-        result = result[0...-1]
-=======
       
       result = result.to_s
       while result[-1] == ?\n
@@ -92,22 +85,9 @@
           @buffer << "#{tabs(tabulation-1)}</#{close_tag}>\n"
           @real_tabs -= 1
         end
->>>>>>> ac2fd687
       end
-      
-      result = result.gsub("\n", "\n#{tabs(tabulation)}")
-      push_text result, tabulation
       nil
     end
-<<<<<<< HEAD
-
-    
-    def open_prerendered_tag(tag, tabulation)
-      @buffer << "#{tabs(tabulation)}#{tag}"
-      @real_tabs += 1
-    end
-=======
->>>>>>> ac2fd687
 
     # Takes the various information about the opening tag for an
     # element, formats it, and adds it to the buffer.
@@ -156,29 +136,6 @@
     # Some of these methods are exposed as public class methods
     # so they can be re-used in helpers.
 
-<<<<<<< HEAD
-    # Takes a hash and builds a list of XHTML attributes from it, returning
-    # the result.
-    def build_attributes(attributes = {})
-      result = attributes.collect do |a,v|
-        unless v.nil?
-          v = v.to_s
-          attr_wrapper = @options[:attr_wrapper]
-          if v.include? attr_wrapper
-            if v.include? @other_quote_char
-              v = v.gsub(attr_wrapper, @quote_escape)
-            else
-              attr_wrapper = @other_quote_char
-            end
-          end
-          " #{a}=#{attr_wrapper}#{v}#{attr_wrapper}"
-        end
-      end
-      result.compact.sort.join
-    end
-    
-=======
->>>>>>> ac2fd687
     # Returns whether or not the given value is short enough to be rendered
     # on one line.
     def self.one_liner?(value)
