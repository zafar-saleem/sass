--- conflicted
+++ resolved
@@ -317,11 +317,7 @@
         opts.on('-I', '--load-path PATH', 'Add a sass import path.') do |path|
           @options[:for_engine][:load_paths] << path
         end
-<<<<<<< HEAD
-        opts.on('-r', '--require LIB', 'Require a ruby library before processing') do |lib|
-=======
         opts.on('-r', '--require LIB', 'Require a Ruby library before running Sass.') do |lib|
->>>>>>> 81c6f2b7
           require lib
         end
         opts.on('--cache-location PATH', 'The path to put cached Sass files. Defaults to .sass-cache.') do |loc|
