# Sass Changelog

* Table of contents
{:toc}

<<<<<<< HEAD
## 3.4.0 (Unreleased)

### Using `&` in SassScript

For a long time, Sass has supported a special
{file:SASS_REFERENCE.md#parent-selector "parent selector", `&`}, which is used
when nesting selectors to describe how a nested selector relates to the
selectors above it. Until now, this has only been usable in selectors, but now
it can be used in SassScript as well.

In a SassScript expression, `&` refers to the current parent selector. It's a
comma-separated list of space-separated lists. For example:

    .foo.bar .baz.bang, .bip.qux {
      $selector: &;
    }

The value of `$selector` is now `((".foo.bar" ".baz.bang"), ".bip.qux")`. The
compound selectors are quoted here to indicate that they're strings, but in
reality they would be unquoted.

If there is no parent selector, the value of `&` will be null. This means you
can use it in a mixin to detect whether a parent selector exists:

    @mixin does-parent-exist {
      @if & {
        &:hover {
          color: red;
        }
      } else {
        a {
          color: red;
        }
      }
    }

### Smaller Improvements

* When using colors in SassScript, the original representation of the color will
  be preserved wherever possible. If you write `#f00`, it will be rendered as
  `#f00`, not as `red` or `#ff0000`. In compressed mode, Sass will continue to
  choose the most compact possible representation for colors.

* Add support for unit arithmetic with many more units, including angles, times,
  frequencies, and resolutions.

* Sass now follows the [CSS Syntax Level 3][encodings level 3]
  specification for determining a stylesheet's encoding. In addition,
  it not only emits UTF-8 CSS rather than trying to match the source
  encoding.

[encodings level 3]: http://www.w3.org/TR/2013/WD-css-syntax-3-20130919/#determine-the-fallback-encoding

* Sass now allows numbers to be written using scientific notation. It will not
  emit numbers in scientific notation until it's more widely supported in
  browsers.

* Sass now allows almost any identifier to be used as a custom numeric unit.
  Identifiers that are ambiguous with subtraction, such as `px-1px`, are
  disallowed.

* Sass now supports using ids as values in SassScript as defined in the CSS
  Basic User Interface Module. They're treated as unquoted strings.

* When the `sass` and `scss` executables encounter an error, they will now
  produce a CSS file describing that error. Previously this was enabled only for
  `--watch` and `--update` mode; now it's enabled whenever a CSS file is being
  written to disk.

* The command-line `--help` documentation for the `sass`, `scss`, and
  `sass-convert` executables is revised and re-organized.

### Backwards Incompatibilities -- Must Read!

* The current working directory will no longer be placed onto the Sass load path
  by default. If you need the current working directory to be available,
  set `SASS_PATH=.` in your shell's environment.

* Sass will now throw an error when a list of pairs is passed to a map function.

* `mix()`'s deprecated argument names, `$color-1` and `$color-2`, will now throw
   errors. Use `$color1` and `$color2` instead.

* `comparable()`'s deprecated argument names, `$number-1` and `$number-2`, will
  now throw errors. Use `$number1` and `$number2` instead.

* `percentage()`'s, `round()`'s, `ceil()`'s, `floor()`'s, and `abs()`'s
  deprecated argument name, `$value`, will now throw an error. Use `$number`
  instead.

* `index()` now returns `null` rather than `false` if the value isn't found in
  the list.

* All variable assignments not at the top level of the document are now local by
  default. If there's a global variable with the same name, it won't be
  overwritten unless the `!global` flag is used. For example, `$var: value
  !global` will assign to `$var` globally.
=======
## 3.3.6 (25 April 2014)

* The `inspect()` function will only interpret `/` between numbers as division
  under the same circumstances that it would be interpreted as division when
  used in a property.

* Fix several cases where parsing pathological comments would cause Sass to take
  exponential time and consume all available CPU.
>>>>>>> 4e1d0ce4

## 3.3.5 (14 April 2014)

* Fix `LoadError`s when using `--watch` with the bundled version of Listen.

* Properly parse negative numbers preceded by a comment.

* Avoid unnecessary interpolation when running `sass-convert` on media queries.

* Avoid freezing Ruby's `true` or `false` values.

## 3.3.4 (21 March 2014)

* Improve the warning message for `index(...) == false`.

* Fix the use of directives like `@font-face` within `@at-root`.

* Fix a `sass --watch` issue on Windows where too many files would be updated
  on every change.

* Avoid freezing Ruby's `nil` value.

## 3.3.3 (14 March 2014)

* Fix a bug in Sass that was causing caching errors when unserializable objects
  were in the Ruby options hash. Note that these errors may persist when using
  Sass with Sprockets until the Sprockets importer is made serializable.

## 3.3.2 (11 March 2014)

* Fix a bug with loading the bundled version of Listen.

## 3.3.1 (10 March 2014)

This release includes a number of fixes for issues that popped up in the
immediate aftermath of the 3.3.0 release.

### Re-bundle [listen](http://github.com/guard/listen)

With 3.3.0, we un-bundled the listen library from Sass. We did so hoping that it
would make it easier for users to keep up to date with the latest features and
bug fixes, but unfortunately listen 2.0 and on have dropped support for Ruby
1.8.7, which Sass continues to support. Further complicating things, RubyGems
lacks the ability to install only the version of listen supported by the current
Ruby installation, so we were unable to use a standard Gem dependency on listen.

To work around this, we tried to piggyback on RubyGems' native extension support
to install the correct version of listen when Sass was installed. This is what
we released in 3.3.0. However, this caused numerous problems in practice,
especially for users on Windows. It quickly became clear that this wasn't a
viable long-term solution.

As such, we're going back to the bundling strategy. While not perfect, this
worked well enough for the duration of the Sass 3.2 release, and we expect it to
cause much less havoc than un-bundling. We'll bundle listen 1.3.1, the most
recent version that retains Ruby 1.8.7 compatibility. If a user of Sass has a
more recent version of listen installed, that will be preferred to the bundled
version. Listen versions through 2.7.0 have been tested, and we expect the code
to work without modification on versions up to 3.0.0, assuming no major API
changes.

### Smaller Changes

* Fixed a small interface incompatibility with listen 2.7.0.

* Fix some corner cases of path handling on Windows.

* Avoid errors when trying to watch read-only directories using listen 1.x.

## 3.3.0 (7 March 2014)

### SassScript Maps

SassScript has a new data type: maps. These are associations from SassScript
values (often strings, but potentially any value) to other SassScript values.
They look like this:

    $map: (key1: value1, key2: value2, key3: value3);

Unlike lists, maps must always be surrounded by parentheses. `()` is now an
empty map in addition to an empty list.

Maps will allow users to collect values into named groups and access those
groups dynamically. For example, you could use them to manage themes for your
stylesheet:

    $themes: (
      mist: (
        header: #DCFAC0,
        text:   #00968B,
        border: #85C79C
      ),
      spring: (
        header: #F4FAC7,
        text:   #C2454E,
        border: #FFB158
      ),
      // ...
    );

    @mixin themed-header($theme-name) {
      h1 {
        color: map-get(map-get($themes, $theme-name), header);
      }
    }

There are a variety of functions for working with maps:

* The {Sass::Script::Functions#map_get `map-get($map, $key)` function} returns
  the value in the map associated with the given key. If no value is found, it
  returns `null`.

* The {Sass::Script::Functions#map_merge `map-merge($map1, $map2)` function}
  merges two maps together into a new map. If there are any conflicts, the
  second map takes precedence, making this a good way to modify values in a map
  as well.

* The {Sass::Script::Functions#map_remove `map-remove($map, $key)` function}
  returns a new map with a key removed.

* The {Sass::Script::Functions#map_keys `map-keys($map)` function} returns all
  the keys in a map as a comma-separated list.

* The {Sass::Script::Functions#map_values `map-values($map)` function} returns
  all the values in a map as a comma-separated list.

* The {Sass::Script::Functions#map_has_key `map-has-key($map, $key)` function}
  returns whether or not a map contains a pair with the given key.

All the existing list functions also work on maps, treating them as lists of
pairs. For example, `nth((foo: 1, bar: 2), 1)` returns `foo 1`. Maps can also be
used with `@each`, using the new multiple assignment feature (see below):

    @each $header, $size in (h1: 2em, h2: 1.5em, h3: 1.2em) {
      #{$header} {
        font-size: $size;
      }
    }

Produces:

    h1 {
      font-size: 2em;
    }

    h2 {
      font-size: 1.5em;
    }

    h3 {
      font-size: 1.2em;
    }

#### Variable Keyword Arguments

Maps can be passed as variable arguments, just like lists. For example, if
`$map` is `(alpha: -10%, "blue": 30%)`, you can write `scale-color($color,
$map...)` and it will do the same thing as `scale-color($color, $alpha: -10%,
$blue: 30%)`. To pass a variable argument list and map at the same time, just do
the list first, then the map, as in `fn($list..., $map...)`.

You can also access the keywords passed to a function that accepts a variable
argument list using the new {Sass::Script::Functions#keywords `keywords($args)`
function}. For example:

    @function create-map($args...) {
      @return keywords($args);
    }

    create-map($foo: 10, $bar: 11); // returns (foo: 10, bar: 11)

#### Lists of Pairs as Maps

The new map functions work on lists of pairs as well, for the time being. This
feature exists to help libraries that previously used lists of pairs to simulate
maps. These libraries can now use map functions internally without introducing
backwards-incompatibility. For example:

    $themes: (
      mist (
        header #DCFAC0,
        text   #00968B,
        border #85C79C
      ),
      spring (
        header #F4FAC7,
        text   #C2454E,
        border #FFB158
      ),
      // ...
    );

    @mixin themed-header($theme-name) {
      h1 {
        color: map-get(map-get($themes, $theme-name), header);
      }
    }

Since it's just a migration feature, using lists of pairs in place of maps is
already deprecated. Library authors should encourage their users to use actual
maps instead.

### Source Maps

Sass now has the ability to generate standard JSON [source maps][] of a format
that will soon be supported in most major browsers. These source maps tell the
browser how to find the Sass styles that caused each CSS style to be generated.
They're much more fine-grained than the old Sass-specific debug info that was
generated; rather than providing the source location of entire CSS rules at a
time, source maps provide the source location of each individual selector and
property.

Source maps can be generated by passing the `--sourcemap` flag to the `sass`
executable, by passing the {file:SASS_REFERENCE.md#sourcemap-option `:sourcemap`
option} to \{Sass::Plugin}, or by using the
\{Sass::Engine#render\_with\_sourcemap} method. By default, Sass assumes that
the source stylesheets will be made available on whatever server you're using,
and that their relative location will be the same as it is on the local
filesystem. If this isn't the case, you'll need to make a custom class that
extends \{Sass::Importers::Base} or \{Sass::Importers::Filesystem} and overrides
\{Sass::Importers::Base#public\_url `#public_url`}.

Thanks to Alexander Pavlov for implementing this.

[source maps]: https://docs.google.com/document/d/1U1RGAehQwRypUTovF1KRlpiOFze0b-_2gc6fAH0KY0k/edit?hl=en_US&pli=1&pli=1

#### `@at-root`

Sass 3.3 adds the `@at-root` directive, which is a way to tell Sass to
put a collection of rules at the top-level root of the document. The
easiest way to use it is with a selector:

    .badge {
      @at-root .info { ... }
      @at-root .header { ... }
    }

In addition to using `@at-root` on a single selector, you can also use it on a
whole block of them. For example:

    .badge {
      @at-root {
        .info { ... }
        .header { ... }
      }
    }

Also produces:

    .info { ... }
    .header { ... }

#### `@at-root (without: ...)` and `@at-root (with: ...)`

By default, `@at-root` just excludes selectors. However, it's also
possible to use `@at-root` to move outside of nested directives such
as `@media` as well. For example:

    @media print {
      .page {
        width: 8in;
        @at-root (without: media) {
          color: red;
        }
      }
    }

produces:

    @media print {
      .page {
        width: 8in;
      }
    }
    .page {
      color: red;
    }

You can use `@at-root (without: ...)` to move outside of any
directive. You can also do it with multiple directives separated by a
space: `@at-root (without: media supports)` moves outside of both
`@media` and `@supports` queries.

There are two special values you can pass to `@at-root`. "rule" refers
to normal CSS rules; `@at-root (without: rule)` is the same as
`@at-root` with no query. `@at-root (without: all)` means that the
styles should be moved outside of *all* directives and CSS rules.

If you want to specify which directives or rules to include, rather
than listing which ones should be excluded, you can use `with` instead
of `without`. For example, `@at-root (with: rule)` will move outside
of all directives, but will preserve any CSS rules.

### Smaller Improvements

* The parent selector, `&`, can be used with an identifier suffix. For
  example, `&-suffix` and `&_suffix` are now legal. The suffix will be
  added to the end of the parent selector, and will throw an error if
  this isn't possible. `&` must still appear at the beginning of a
  compound selector -- that is, `.foo-&` is still illegal.

* [listen](http://github.com/guard/listen) is no longer bundled with
  Sass, nor is it a standard RubyGems dependency. Instead, it's
  automatically installed along with Sass in order to ensure that the
  user ends up with a version of Listen that works with their local
  Ruby version.

* Sass now has numerous functions for working with strings:
  \{Sass::Script::Functions#str_length `str-length`} will return the length of a
  string; \{Sass::Script::Functions#str_insert `str-insert`} will insert one
  string into another; \{Sass::Script::Functions#str_index `str-index`} will
  return the index of a substring within another string;
  \{Sass::Script::Functions#str_slice `str-slice`} will slice a substring from a
  string; \{Sass::Script::Functions#to_upper_case `to-upper-case`} will
  transform a string to upper case characters; and
  \{Sass::Script::Functions#to_lower_case `to-lower-case`} will transform a
  string to lower case characters.

* A \{Sass::Script::Functions#list_separator `list-separator`} function has been
  added to determine what separator a list uses. Thanks to [Sam
  Richard](https://github.com/Snugug).

* Custom Ruby functions can now access the global environment, which
  allows them the same power as Sass-based functions with respect to
  reading and setting variables defined elsewhere in the stylesheet.

* The `set-nth($list, $n, $value)` function lets you construct a new
  list based on `$list`, with the nth element changed to the value
  specified.

* In order to make it easier for mixins to process maps, they may now
  recursively call themselves and one another. It is no longer an
  error to have a mixin `@include` loop.

* Add "grey" and "transparent" as recognized SassScript colors. Thanks to [Rob
  Wierzbowski](https://github.com/robwierzbowski).

* Add a function \{Sass::Script::Functions#unique\_id `unique-id()`} that will
  return a CSS identifier that is unique within the scope of a single CSS file.

* Allow negative indices into lists when using `nth()`.

* You can now detect the presence of a Sass feature using the new function
  `feature-exists($feature-name)`. There are no detectable features in this
  release, this is provided so that subsequent releases can begin to
  use it. Additionally, plugins can now expose their functionality
  through `feature-exists` by calling `Sass.add_feature(feature_name)`. Features
  exposed by plugins must begin with a dash to distinguish them from
  official features.

* It is now possible to determine the existence of different Sass
  constructs using these new functions:

  * `variable-exists($name)` checks if a variable resolves in the
    current scope.
  * `global-variable-exists($name)` checks if a global variable of the
    given name exists.
  * `function-exists($name)` checks if a function exists.
  * `mixin-exists($name)` checks if a mixin exists.

* You can call a function by name by passing the function name to the
  call function. For example, `call(nth, a b c, 2)` returns `b`.

* Comments following selectors in the indented syntax will be correctly
  converted using `sass-convert`.

* `@each` now supports "multiple assignment", which makes it easier to iterate
  over lists of lists. If you write `@each $var1, $var2, $var3 in a b c, d e f,
  g h i`, the elements of the sub-lists will be assigned individually to the
  variables. `$var1`, `$var2`, and `$var3` will be `a`, `b` and `c`; then `d`,
  `e`, and `f`; and then `g`, `h`, and `i`. For more information, see
  {file:SASS_REFERENCE.md#each-multi-assign the `@each` reference}.

* `@for` loops can now go downward as well as upward. For example,
  `@for $var from 5 through 1` will set `$var` to `5`, `4`, `3`, `2`,
  and `1`. Thanks to [Robin Roestenburg](http://twitter.com/robinroest).

* There is a new {Sass::Script::Value::Helpers convenience API} for creating
  Sass values from within ruby extensions.

* The `if()` function now only evaluates the argument corresponding to
  the value of the first argument.

* Comma-separated lists may now have trailing commas (e.g. `1, 2,
  3,`). This also allows you to use a trailing comma to distinguish a
  list with a single element from that element itself -- for example,
  `(1,)` is explicitly a list containing the value `1`.

* All directives that are nested in CSS rules or properties and that
  contain more CSS rules or properties are now bubbled up through
  their parent rules.

* A new `random()` function returns a random number.

* A new function inspect($value) is provided for debugging the current
  sass representation of a value.

* The `@debug` directive now automatically inspects sass objects that are not
  strings.

* Numbers will no longer be emitted in scientific notation.

* `sass-convert` will now correctly handle silent (`//`-style) comments
  contained within loud (`/* */`-style) comments.

* Allow modulo arithmetic for numbers with compatible units. Thanks to
  [Isaac Devine](http://www.devinesystems.co.nz).

* Keyword arguments to mixins and functions that contain hyphens will have the
  hyphens preserved when using `sass-convert`.

### Backwards Incompatibilities -- Must Read!

* Sass will now throw an error when `@extend` is used to extend a selector
  outside the `@media` context of the extending selector. This means the
  following will be an error:

      @media screen {
        .foo { @extend .bar; }
      }
      .bar { color: blue; }

* Sass will now throw an error when an `@extend` that has no effect is used. The
  `!optional` flag may be used to avoid this behavior for a single `@extend`.

* Sass will now throw an error when it encounters a single `@import` statement
  that tries to import more than one file. For example, if you have `@import
  "screen"` and both `screen.scss` and `_screen.scss` exist, a warning will be
  printed.

* `grey` and `transparent` are no longer interpreted as strings; they're now
  interpreted as colors, as per the CSS spec.

* The automatic placement of the current working directory onto the Sass
  load path is now deprecated as this causes unpredictable build
  processes.  If you need the current working directory to be available,
  set `SASS_PATH=.` in your shell's environment.

* `Sass::Compiler.on_updating_stylesheet` has been removed.

* `Sass::Plugin.options=` has been removed.

* `Sass::Script::Number::PRECISION` has been removed.

* The methods in the `Sass::Util` module can no longer be used by
  including it. They must be invoked on the module itself for
  performance reasons.

* Sass values have always been immutable. The ruby object that backs
  each sass value is now "frozen" to prevent accidental modification and
  for performance.

* Many classes in the \{Sass::Script} have been rearranged. All the value
  classes have been moved into \{Sass::Script::Value} (e.g.
  \{Sass::Script::Value::Color}, \{Sass::Script::Value::String}, etc). Their
  base class is now \{Sass::Script::Value::Base} instead of
  `Sass::Script::Literal`. All the parse tree classes have been moved into
  \{Sass::Script::Tree} (e.g. \{Sass::Script::Tree::Node},
  \{Sass::Script::Tree::Operation}, etc).

  The old names will continue to work for the next couple releases, but they
  will be removed eventually. Any code using them should upgrade to the new
  names.

* As part of a migration to cleaner variable semantics, assigning to
  global variables in a local context by default is deprecated. If
  there's a global variable named `$color` and you write `$color:
  blue` within a CSS rule, Sass will now print a warning; in the
  future, it will create a new local variable named `$color`. You may
  now explicitly assign to global variables using the `!global` flag;
  for example, `$color: blue !global` will always assign to the global
  `$color` variable.

* Two numbers separated by a hyphen with no whitespace will now be
  parsed as a subtraction operation rather than two numbers in a list.
  That is, `2px-1px` will parse the same as `2px - 1px` rather than
  `2px -1px`.

* `index()`'s `false` return value when a value isn't found is deprecated. In
  future Sass releases it will be `null` instead, so it should be used in ways
  that are compatible with both `false` and `null`.

* `mix()`'s arguments are now `$color1` and `$color2` rather than
  `$color-1` and `$color-2`, in keeping with other functions.

* `comparable()`'s arguments are now `$number1` and `$number2` rather than
  `$number-1` and `$number-2`, in keeping with other functions.

* `percentage()`, `round()`, `ceil()`, `floor()`, and `abs()` now
  take arguments named '$number' instead of '$value'.

## 3.2.16 (17 March 2014)

* Handle a race condition in the filesystem cache store when a cache
  entry becomes invalidated.

## 3.2.15 (7 March 2014)

* Support `&.foo` when the parent selector has a newline followed by a comma.

## 3.2.14 (24 January 2014)

* Don't crash when parsing a directive with no name in the indented syntax.

* Clean up file paths when importing to avoid errors for overlong path
  names.

* Parse calls to functions named `true`, `false`, and `null` as function calls.

* Don't move CSS `@import`s to the top of the file unless it's necessary.

## 3.2.13 (19 December 2013)

* Numbers returned by user-defined functions now trigger division, just like
  numbers stored in variables.

* Support importing files in paths with open brackets.

* Fix `sass-convert`'s handling of rules with empty bodies when converting from
  CSS.

* Fix CSS imports using `url()` with a quoted string and media queries.

## 3.2.12 (4 October 2013)

* Add a couple missing `require`s, fixing some load errors, especially when
  using the command-line interface.

* Tune up some heuristics for eliminating redundant generated selectors. This
  will prevent some selector elimination in cases where multi-layered `@extend`
  is being used and where it seems intuitively like selectors shouldn't be
  eliminated.

## 3.2.11 (27 September 2013)

* Fix `@extend`'s semantics with respect to pseudo-elements. They are no longer
  treated identically to pseudo-classes.

* A more understandable error is now provided when the `-E` option is
  passed to the Sass command line in ruby 1.8

* Fixed a bug in the output of lists containing unary plus or minus
  operations during sass <=> scss conversion.

* Avoid the [IE7 `content: counter` bug][cc bug] with `content: counters` as
  well.

* Fix some thread-safety issues.

## 3.2.10 (26 July 2013)

* Use the Sass logger infrastructure for `@debug` directives.

* When printing a Sass error into a CSS comment, escape `*/` so the comment
  doesn't end prematurely.

* Preserve the `!` in `/*! ... */`-style comments.

* Fix a bug where selectors were being incorrectly trimmed when using `@extend`.

* Fix a bug where `sass --unix-newlines` and `sass-convert --in-place` are not
  working on Windows (thanks [SATO Kentaro](http://www.ranvis.com)).

## 3.2.9 (10 May 2013)

* Fix a bug where `@extend`s would occasionally cause a selector to be generated
  with the incorrect specificity.

* Avoid loading [listen](http://github.com/guard/listen) v1.0, even if it's
  installed as a Gem (see [issue 719](https://github.com/nex3/sass/issues/719)).

* Update the bundled version of [listen](http://github.com/guard/listen) to
  0.7.3.

* Automatically avoid the [IE7 `content: counter` bug][cc bug].

[cc bug]: http://jes.st/2013/ie7s-css-breaking-content-counter-bug/

## 3.2.8 (22 April 2013)

* Fix some edge cases where redundant selectors were emitted when using
  `@extend`.

* Fix a bug where comma-separated lists with interpolation could lose elements.

* Fix a bug in `sass-convert` where lists being passed as arguments to functions
  or mixins would lose their surrounding parentheses.

* Fix a bug in `sass-convert` where `null` wasn't being converted correctly.

* Fix a bug where multiple spaces in a string literal would sometimes be folded
  together.

* `sass` and `sass-convert` won't create an empty file before writing to it.
  This fixes a flash of unstyled content when using LiveReload and similar
  tools.

* Fix a case where a corrupted cache could produce fatal errors on some versions
  of Ruby.

* Fix a case where a mixin loop error would be incorrectly reported when using
  `@content`.

## 3.2.7 (8 March 2013)

* The \{Sass::Script::Functions#index `index`} and \{Sass::Script::Functions#zip
  `zip`} functions now work like all other list functions and treat individual
  values as single-element lists.

* Avoid stack overflow errors caused by very long function or mixin argument
  lists.

* Emit relative paths when using the `--line-comments` flag of the `sass`
  executable.

* Fix a case where very long numbers would cause the SCSS parser to
  take exponential time.

## 3.2.6 (22 February 2013)

* Support for Rubinius 2.0.0.rc1. All tests pass in 1.8 mode. 1.9 mode has some
  tests blocked on [Rubinius issue
  2139](https://github.com/rubinius/rubinius/issues/2139).

* Support for JRuby 1.7.2.

* Support for symlinked executables. Thanks to [Yin-So
  Chen](http://yinsochen.com/).

* Support for bubbling `@supports` queries in the indented syntax.

* Fix an incorrect warning when using `@extend` from within nested `@media`
  queries.

* Update the bundled version of [listen](http://github.com/guard/listen) to
  0.7.2.

## 3.2.5 (4 January 2013)

* Fix a bug where bogus `@extend` warnings were being generated.

* Fix an `@import` bug on Windows. Thanks to [Darryl
  Miles](https://github.com/dlmiles).

* Ruby 2.0.0-preview compatibility. Thanks to [Eric
  Saxby](http://www.livinginthepast.org/).

* Fix incorrect line numbering when using DOS line endings with the indented
  syntax.

## 3.2.4 (21 December 2012)

* Fix imports from `.jar` files in JRuby. Thanks to [Alex
  Hvostov](https://github.com/argv-minus-one).

* Allow comments within `@import` statements in SCSS.

* Fix a parsing performance bug where long decimals would occasionally take many
  minutes to parse.

## 3.2.3 (9 November 2012)

* `sass --watch` no longer crashs when a file in a watched directory is deleted.

* Allow `@extend` within bubbling nodes such as `@media`.

* Fix various JRuby incompatibilities and test failures.

* Work around a performance bug that arises from using `@extend` with
  deeply-nested selectors.

## 3.2.2 (2 November 2012)

* Add a `--poll` option to force `sass --watch` to use the polling backend to
  [Listen](https://github.com/guard/listen).

* Fix some error reporting bugs related to `@import`.

* Treat [protocol-relative URLs][pru] in `@import`s as static URLs, just like
  `http` and `https` URLs.

* Improve the error message for misplaced simple selectors.

* Fix an option-handling bug that was causing errors with the Compass URL
  helpers.

* Fix a performance issue with `@import` that only appears when
  ActiveSupport is loaded.

* Fix flushing of actions to stdout. Thanks to
  [Russell Davis](http://github.com/russelldavis).

* Fix the documentation for the `max()` function.

* Fix a `@media` parsing bug.

[pru]: http://paulirish.com/2010/the-protocol-relative-url/

### Deprecations -- Must Read!

* Sass will now print a warning when it encounters a single `@import` statement
  that tries to import more than one file. For example, if you have `@import
  "screen"` and both `screen.scss` and `_screen.scss` exist, a warning will be
  printed. This will become an error in future versions of Sass.

## 3.2.1 (15 August 2012)

* Fix a buggy interaction with Pow and Capybara that caused `EOFError`s.

## 3.2.0 (10 August 2012)

### `@content`

A mixin include can now accept a block of content ({file:SASS_REFERENCE.md#mixin-content Reference Documentation}).
The style block will be passed to the mixin and can be placed at the point @content is used. E.g.:

    @mixin iphone {
      @media only screen and (max-width: 480px) {
        @content;
      }
    }

    @include iphone {
      body { color: red }
    }

Or in `.sass` syntax:

    =iphone
      @media only screen and (max-width: 480px)
        @content

    +iphone
      body
        color: red

Produces:

    @media only screen and (max-width: 480px) {
      body { color: red }
    }

Note that the contents passed to the mixin are evaluated in the scope they are used,
not the scope of the mixin. {file:SASS_REFERENCE.md#variable_scope_and_content_blocks More on variable scoping.}

### Placeholder Selectors: `%foo`

Sass supports a new, special type of selector called a "placeholder selector".
These look like class and id selectors, except the `#` or `.` is replaced by `%`.
They're meant to be used with the {file:SASS_REFERENCE.md#extend `@extend` directive},
when you want to write styles to be extended
but you don't want the base styles to appear in the CSS.

On its own, a placeholder selector just causes a ruleset not to be rendered.
For example:

    // This ruleset won't be rendered on its own.
    #context a%extreme {
      color: blue;
      font-weight: bold;
      font-size: 2em;
    }

However, placeholder selectors can be extended, just like classes and ids.
The extended selectors will be generated, but the base placeholder selector will not.
For example:

    .notice { @extend %extreme; }

Is compiled to:

    #context a.notice {
      color: blue;
      font-weight: bold;
      font-size: 2em;
    }

### Variable Arguments

Mixins and functions now both support variable arguments. When defining a mixin
or function, you can add `...` after the final argument to have it accept an
unbounded number of arguments and package them into a list. When calling a mixin
or function, you can add `...` to expand the final argument (if it's a list) so
that each value is passed as a separate argument. For example:

    @mixin box-shadow($shadows...) {
      // $shadows is a list of all arguments passed to box-shadow
      -moz-box-shadow: $shadows;
      -webkit-box-shadow: $shadows;
      box-shadow: $shadows;      
    }

    // This is the same as "@include spacing(1, 2, 3);"
    $values: 1, 2, 3;
    @include spacing($values...);

Finally, if a variable argument list is passed directly on to another mixin or
function, it will also pass along any keyword arguments. This means that you can
wrap a pre-existing mixin or function and add new functionality without changing
the call signature.

### Directive Interpolation

`#{}` interpolation is now allowed in all plain CSS directives
(such as `@font-face`, `@keyframes`, and of course `@media`).

In addition, `@media` gets some special treatment.
In addition to allowing `#{}` interpolation,
expressions may be used directly in media feature queries.
This means that you can write e.g.:

    $media: screen;
    $feature: -webkit-min-device-pixel-ratio;
    $value: 1.5;

    @media #{$media} and ($feature: $value) {
      ...
    }

This is intended to allow authors to easily write mixins
that make use of `@media` and other directives dynamically.

### Smaller Improvements

* Mixins and functions may now be defined in a nested context, for example
  within `@media` rules. This also allows files containing them to be imported
  in such contexts.

* Previously, only the `:-moz-any` selector was supported; this has been
  expanded to support any vendor prefix, as well as the plain `:any` selector.

* All proposed [CSS4 selectors](http://dev.w3.org/csswg/selectors4/) are now
  supported, including reference selectors (e.g. `.foo /attr/ .bar`) and subject
  selectors (e.g. `.foo!`).

* Sass now supports a global list of load paths, accessible via
  {Sass.load_paths}. This allows plugins and libraries to easily register their
  Sass files such that they're accessible to all {Sass::Engine} instances.

* `Sass.load_paths` is initialized to the value of the `SASS_PATH` environment
  variable. This variable should contain a colon-separated list of load paths
  (semicolon-separated on Windows).

* In certain cases, redundant selectors used to be created as a result of a
  single rule having multiple `@extend`s. That redundancy has been eliminated.

* Redundant selectors were also sometimes created by nested selectors
  using `@extend`. That redundancy has been eliminated as well.

* There is now much more comprehensive support for using `@extend` alongside
  CSS3 selector combinators (`+`, `~`, and `>`). These combinators will now be
  merged as much as possible.

* The full set of [extended color keywords](http://www.w3.org/TR/css3-color/#svg-color)
  are now supported by Sass. They may be used to refer to color objects, and
  colors will render using those color names when appropriate.

* Sass 3.2 adds the \{Sass::Script::Functions#ie_hex_str `ie-hex-str`} function
  which returns a hex string for a color suitable for use with IE filters.

* Sass 3.2 adds the \{Sass::Script::Functions#min `min`} and
  \{Sass::Script::Functions#max `max`} functions, which return the minimum and
  maximum of several values.

* Sass functions are now more strict about how keyword arguments can be passed.

* Decimal numbers now default to five digits of precision after the decimal
  point.

* The \{Sass::Script::Functions::EvaluationContext#options options hash}
  available to Sass functions now contains the filename of the file that the
  function was executed in, rather than the top-level file.

### Backwards Incompatibilities -- Must Read!

#### `@extend` Warnings

Any `@extend` that doesn't match any selectors in the document will now print a
warning. These warnings will become errors in future versions of Sass. This will
help protect against typos and make it clearer why broken styles aren't working.
For example:

    h1.notice {color: red}
    a.important {@extend .notice}

This will print a warning, since the only use of `.notice` can't be merged with
`a`.

You can declare that you don't want warnings for a specific `@extend` by using
the `!optional` flag. For example:

    h1.notice {color: red}
    a.important {@extend .notice !optional}

This will not print a warning.

#### Smaller Incompatibilities

* Parent selectors followed immediately by identifiers (e.g. `&foo`)
  are fully disallowed.
  They were deprecated in 3.1.8.

* `#{}` interpolation is now allowed in all comments.

* The `!` flag may not be used with `//` comments (e.g. `//!`).

* `#{}` interpolation is now disallowed in all `@import` statements
  except for those using `url()`.

* `sass-convert` no longer supports converting files from LessCSS.

## 3.1.21 (10 August 2012)

* Preserve single-line comments that are embedded within multi-line comments.
* Preserve newlines in nested selectors when those selectors are used multiple
  times in the same document.
* Allow tests to be run without the `LANG` environment variable set.
* Update the bundled version of [Listen](https://github.com/guard/listen) to
  0.4.7.
* Sass will now convert `px` to other absolute units using the
  conversion ratio of `96px == 1in` as dictated by the
  [CSS Spec](http://www.w3.org/TR/CSS21/syndata.html#length-units)

## 3.1.20

* Don't crash if a UTF encoding isn't found. Thanks to [Andrew
  Garbutt](http://github.com/techsplicer).
* Properly watch files recursively with `sass --watch`. Thanks to [Sébastien
  Tisserant](https://github.com/sebweaver).
* Fix the documentation for the \{Sass::Script::Functions#append append()}
  function.
* Support the `saturate()`, `opacity()`, and `invert()` functions when used as
  in the [Filter Effects][filter] spec.
* Support MacRuby. Thanks to [Will Glynn](http://github.com/delta407).

[filter]: https://dvcs.w3.org/hg/FXTF/raw-file/tip/filters/index.html

## 3.1.19

* Fix an `uninitialized constant Sass::Exec::Sass::Util` error when using the
  command-line tool.
* Allow `@extend` within directives such as `@media` as long as it only extends
  selectors that are within the same directive.

## 3.1.18

* Ruby 2.0 compatibility. Thanks to [Jeremy
  Kemper](https://github.com/jeremy).

### Deprecations -- Must Read!

* Deprecate the use of `@extend` within directives such as `@media`. This has
  never worked correctly, and now it's officially deprecated. It will be an
  error in 3.2.

## 3.1.17

* Don't crash when calling `#inspect` on an internal Sass tree object in Ruby
  1.9.
* Fix some bugs in `sass --watch` introduced in 3.1.16. Thanks to [Maher
  Sallam](https://github.com/Maher4Ever).
* Support bare interpolation in the value portion of attribute
  selectors (e.g. `[name=#{$value}]`).
* Support keyword arguments for the `invert()` function.
* Handle backslash-separated paths better on Windows.
* Fix `rake install` on Ruby 1.9.
* Properly convert nested `@if` statements with `sass-convert`.

## 3.1.16

* Fix some bugs in `sass-convert` selector parsing when converting from CSS.
* Substantially improve compilation performance on Ruby 1.8.
* Support the `@-moz-document` directive's non-standard `url-prefix` and
  `domain` function syntax.
* Support the [`@supports` directive](http://www.w3.org/TR/css3-conditional/#at-supports).
* Fix a performance issue when using `/*! */` comments with the Rails asset
  pipeline.
* Support `-moz-element`.
* Properly handle empty lists in `sass-convert`.
* Move from [FSSM](https://github.com/ttilley/fssm) to
  [Listen](https://github.com/guard/listen) for file-system monitoring.

## 3.1.15

* Support extending multiple comma-separated selectors (e.g. `@extend .foo, .bar`).
  This is just a terser way to write multiple `@extend`s
  (e.g. `@extend .foo; @extend .bar`).
  This wasn't previously intended to work, but it did in the indented syntax only.
* Avoid more stack overflows when there are import loops in files.
* Update the bundled [FSSM](https://github.com/ttilley/fssm) to version 0.2.8.1.
* Make the `grayscale` function work with `-webkit-filter`.
* Provide a better error message for selectors beginning with `/`
  in the indented syntax.
* Flush standard output after printing notifications in `sass --watch`.
* Fix variable definitions in the REPL.

## 3.1.14

* Fix a typo that was causing crashes on Ruby 1.9.

## 3.1.13

* Fix a smattering of subtle bugs that would crop up when using multibyte
  character sets.
* Fix a bug when using `@extend` with selectors containing newlines.
* Make boolean operators short-circuit.
* Remove unnecessary whitespace in selectors in `:compressed` mode.
* Don't output debug info within non-`@media` directives.
* Make sure `:after` and `:before` selectors end up on the end of
  selectors resulting from `@extend`.
* Fix a bug when using imports containing invalid path characters on Windows.
* Bubble CSS `@import` statements to the top of stylesheets.

## 3.1.12

* Compatibility with the `mathn` library
  (thanks to [Thomas Walpole](https://github.com/twalpole)).
* Fix some infinite loops with mixins that were previously uncaught.
* Catch infinite `@import` loops.
* Fix a deprecation warning in `sass --update` and `--watch`
  (thanks to [Marcel Köppen](https://github.com/Marzelpan)).
* Don't make `$important` a special pre-initialized variable.
* Fix exponential parsing time of certain complex property values and selectors.
* Properly merge `@media` directives with comma-separated queries.
  E.g. `@media foo, bar { @media baz { ... } }` now becomes
  `@media foo and baz, bar and baz { ... }`.

## 3.1.11

* Allow control directives (such as `@if`) to be nested beneath properties.
* Allow property names to begin with a hyphen followed by interpolation (e.g. `-#{...}`).
* Fix a parsing error with interpolation in comma-separated lists.
* Make `--cache-store` with with `--update`.
* Properly report `ArgumentError`s that occur within user-defined functions.
* Don't crash on JRuby if the underlying Java doesn't support every Unicode encoding.
* Add new `updated_stylesheet` callback, which is run after each stylesheet has
  been successfully compiled. Thanks to [Christian Peters](https://github.com/ChristianPeters).
* Allow absolute paths to be used in an importer with a different root.
* Don't destructively modify the options when running `Sass::Plugin.force_update`.
* Prevent Regexp buffer overflows when parsing long strings
  (thanks to [Agworld](https://github.com/Agworld).

### Deprecations -- Must Read!

* The `updating_stylesheet` is deprecated and will be removed in a
  future release. Use the new `updated_stylesheet` callback instead.

## 3.1.10

* Fix another aspect of the 3.1.8 regression relating to `+`.

## 3.1.9

* Fix a regression in 3.1.8 that broke the `+` combinator in selectors.

* Deprecate the loud-comment flag when used with silent comments (e.g. `//!`).
  Using it with multi-line comments (e.g. `/*!`) still works.

## 3.1.8

* Deprecate parent selectors followed immediately by identifiers (e.g. `&foo`).
  This should never have worked, since it violates the rule
  of `&` only being usable where an element selector would.

* Add a `--force` option to the `sass` executable which makes `--update`
  always compile all stylesheets, even if the CSS is newer.

* Disallow semicolons at the end of `@import` directives in the indented syntax.

* Don't error out when being used as a library without requiring `fileutil`.

* Don't crash when Compass-style sprite imports are used with `StalenessChecker`
  (thanks to [Matthias Bauer](https://github.com/moeffju)).

* The numeric precision of numbers in Sass can now be set using the
  `--precision` option to the command line. Additionally, the default
  number of digits of precision in Sass output can now be
  changed by setting `Sass::Script::Number.precision` to an integer
  (defaults to 3). Since this value can now be changed, the `PRECISION`
  constant in `Sass::Script::Number` has been deprecated. In the unlikely
  event that you were using it in your code, you should now use
   `Sass::Script::Number.precision_factor` instead.

* Don't crash when running `sass-convert` with selectors with two commas in a row.

* Explicitly require Ruby >= 1.8.7 (thanks [Eric Mason](https://github.com/ericmason)).

* Properly validate the nesting of elements in imported stylesheets.

* Properly compile files in parent directories with `--watch` and `--update`.

* Properly null out options in mixin definitions before caching them. This fixes
  a caching bug that has been plaguing some Rails 3.1 users.

## 3.1.7

* Don't crash when doing certain operations with `@function`s.

## 3.1.6

* The option `:trace_selectors` can now be used to emit a full trace
  before each selector. This can be helpful for in-browser debugging of
  stylesheet imports and mixin includes. This option supersedes the
  `:line_comments` option and is superseded by the `:debug_info`
  option.

* Fix a bug where long `@if`/`@else` chains would cause exponential slowdown
  under some circumstances.

## 3.1.5

* Updated the vendored FSSM version, which will avoid segfaults on OS
  X Lion when using `--watch`.

## 3.1.4

* Sass no longer unnecessarily caches the sass options hash.
  This allows objects that cannot be marshaled to be placed into the
  options hash.

## 3.1.3

* Sass now logs message thru a logger object which can be changed to
  provide integration with other frameworks' logging infrastructure.


## 3.1.2

* Fix some issues that were breaking Sass when running within Rubinius.
* Fix some issues that were affecting Rails 3.1 integration.
* New function `zip` allows several lists to be combined into one
  list of lists. For example:
  `zip(1px 1px 3px, solid dashed solid, red green blue)` becomes
  `1px solid red, 1px dashed green, 3px solid blue`
* New function `index` returns the list index of a value
  within a list. For example: `index(1px solid red, solid)`
  returns `2`. When the value is not found `false` is returned.

## 3.1.1

* Make sure `Sass::Plugin` is loaded at the correct time in Rails 3.

## 3.1.0

* Add an {Sass::Script::Functions#invert `invert` function} that takes the inverse of colors.

* A new sass function called `if` can be used to emit one of two values
  based on the truth value of the first argument.
  For example, `if(true, 1px, 2px)` returns `1px` and `if(false, 1px, 2px)` returns `2px`.

* Compass users can now use the `--compass` flag
  to make the Compass libraries available for import.
  This will also load the Compass project configuration
  if run from the project root.

* Many performance optimizations have been made by [thedarkone](http://github.com/thedarkone).

* Allow selectors to contain extra commas to make them easier to modify.
  Extra commas will be removed when the selectors are converted to CSS.

* `@import` may now be used within CSS or `@media` rules.
  The imported file will be treated as though it were nested within the rule.
  Files with mixins may not be imported in nested contexts.

* If a comment starts with `!`, that comment will now be interpolated
  (`#{...}` will be replaced with the resulting value of the expression
  inside) and the comment will always be printed out in the generated CSS
  file -- even with compressed output. This is useful for adding copyright
  notices to your stylesheets.

* A new executable named `scss` is now available. It is exactly like the
  `sass` executable except it defaults to assuming input is in the SCSS syntax.
  Both programs will use the source file's extension to determine the syntax where
  possible.

### Sass-based Functions

While it has always been possible to add functions to Sass with Ruby, this release adds the ability to define new functions within Sass files directly.
For example:

    $grid-width: 40px;
    $gutter-width: 10px;

    @function grid-width($n) {
      @return $n * $grid-width + ($n - 1) * $gutter-width;
    }

    #sidebar { width: grid-width(5); }

Becomes:

    #sidebar {
      width: 240px; }

### Keyword Arguments

Both mixins and Sass functions now support the ability to pass in keyword arguments.
For example, with mixins:

    @mixin border-radius($value, $moz: true, $webkit: true, $css3: true) {
      @if $moz { -moz-border-radius: $value }
      @if $webkit { -webkit-border-radius: $value }
      @if $css3 { border-radius: $value }
    }

    @include border-radius(10px, $webkit: false);

And with functions:

    p {
      color: hsl($hue: 180, $saturation: 78%, $lightness: 57%);
    }

Keyword arguments are of the form `$name: value` and come after normal arguments.
They can be used for either optional or required arguments.
For mixins, the names are the same as the argument names for the mixins.
For functions, the names are defined along with the functions.
The argument names for the built-in functions are listed
{Sass::Script::Functions in the function documentation}.

Sass functions defined in Ruby can use the {Sass::Script::Functions.declare} method
to declare the names of the arguments they take.

#### New Keyword Functions

The new keyword argument functionality enables new Sass color functions
that use keywords to encompass a large amount of functionality in one function.

* The {Sass::Script::Functions#adjust_color adjust-color} function works like the old
  `lighten`, `saturate`, and `adjust-hue` methods.
  It increases and/or decreases the values of a color's properties by fixed amounts.
  For example, `adjust-color($color, $lightness: 10%)` is the same as `lighten($color, 10%)`:
  it returns `$color` with its lightness increased by 10%.

* The {Sass::Script::Functions#scale_color scale_color} function
  is similar to {Sass::Script::Functions#adjust_color adjust_color},
  but instead of increasing and/or decreasing a color's properties by fixed amounts,
  it scales them fluidly by percentages.
  The closer the percentage is to 100% (or -100%),
  the closer the new property value will be to its maximum (or minimum).
  For example, `scale-color(hsl(120, 70, 80), $lightness: 50%)`
  will change the lightness from 80% to 90%,
  because 90% is halfway between 80% and 100%.
  Similarly, `scale-color(hsl(120, 70, 50), $lightness: 50%)`
  will change the lightness from 50% to 75%.

* The {Sass::Script::Functions#change_color change-color} function simply changes a color's properties
  regardless of their old values.
  For example `change-color($color, $lightness: 10%)` returns `$color` with 10% lightness,
  and `change-color($color, $alpha: 0.7)` returns color with opacity 0.7.

Each keyword function accepts `$hue`, `$saturation`, `$value`,
`$red`, `$green`, `$blue`, and `$alpha` keywords,
with the exception of `scale-color()` which doesn't accept `$hue`.
These keywords modify the respective properties of the given color.

Each keyword function can modify multiple properties at once.
For example, `adjust-color($color, $lightness: 15%, $saturation: -10%)`
both lightens and desaturates `$color`.
HSL properties cannot be modified at the same time as RGB properties, though.

### Lists

Lists are now a first-class data type in Sass,
alongside strings, numbers, colors, and booleans.
They can be assigned to variables, passed to mixins,
and used in CSS declarations.
Just like the other data types (except booleans),
Sass lists look just like their CSS counterparts.
They can be separated either by spaces (e.g. `1px 2px 0 10px`)
or by commas (e.g. `Helvetica, Arial, sans-serif`).
In addition, individual values count as single-item lists.

Lists won't behave any differently in Sass 3.1 than they did in 3.0.
However, you can now do more with them using the new [list functions](Sass/Script/Functions.html#list-functions):

* The {Sass::Script::Functions#nth `nth($list, $n)` function} returns the nth item in a list.
  For example, `nth(1px 2px 10px, 2)` returns the second item, `2px`.
  Note that lists in Sass start at 1, not at 0 like they do in some other languages.

* The {Sass::Script::Functions#join `join($list1, $list2)` function}
  joins together two lists into one.
  For example, `join(1px 2px, 10px 5px)` returns `1px 2px 10px 5px`.

* The {Sass::Script::Functions#append `append($list, $val)` function}
  appends values to the end of a list.
  For example, `append(1px 2px, 10px)` returns `1px 2px 10px`.

* The {Sass::Script::Functions#join `length($list)` function}
  returns the length of a list.
  For example, `length(1px 2px 10px 5px)` returns `4`.

For more details about lists see {file:SASS_REFERENCE.md#lists the reference}.

#### `@each`

There's also a new directive that makes use of lists.
The {file:SASS_REFERENCE.md#each-directive `@each` directive} assigns a variable to each item in a list in turn,
like `@for` does for numbers.
This is useful for writing a bunch of similar styles
without having to go to the trouble of creating a mixin.
For example:

    @each $animal in puma, sea-slug, egret, salamander {
      .#{$animal}-icon {
        background-image: url('/images/#{$animal}.png');
      }
    }

is compiled to:

    .puma-icon {
      background-image: url('/images/puma.png'); }
    .sea-slug-icon {
      background-image: url('/images/sea-slug.png'); }
    .egret-icon {
      background-image: url('/images/egret.png'); }
    .salamander-icon {
      background-image: url('/images/salamander.png'); }

### `@media` Bubbling

Modern stylesheets often use `@media` rules to target styles
at certain sorts of devices, screen resolutions, or even orientations.
They're also useful for print and aural styling.
Unfortunately, it's annoying and repetitive to break the flow of a stylesheet
and add a `@media` rule containing selectors you've already written
just to tweak the style a little.

Thus, Sass 3.1 now allows you to nest `@media` rules within selectors.
It will automatically bubble them up to the top level,
putting all the selectors on the way inside the rule.
For example:

    .sidebar {
      width: 300px;
      @media screen and (orientation: landscape) {
        width: 500px;
      }
    }

is compiled to:

    .sidebar {
      width: 300px;
    }
    @media screen and (orientation: landscape) {
      .sidebar {
        width: 500px;
      }
    }

You can also nest `@media` directives within one another.
The queries will then be combined using the `and` operator.
For example:

    @media screen {
      .sidebar {
        @media (orientation: landscape) {
          width: 500px;
        }
      }
    }

is compiled to:

    @media screen and (orientation: landscape) {
      .sidebar {
        width: 500px;
      }
    }

### Nested `@import`

The `@import` statement can now be nested within other structures
such as CSS rules and `@media` rules. For example:

    @media print {
      @import "print";
    }

This imports `print.scss` and places all rules so imported within the `@media print` block.
This makes it easier to create stylesheets for specific media or sections of the document
and distributing those stylesheets across multiple files.

### Backwards Incompatibilities -- Must Read!

* When `@import` is given a path without `.sass`, `.scss`, or `.css` extension,
  and no file exists at that path, it will now throw an error.
  The old behavior of becoming a plain-CSS `@import` was deprecated
  and has now been removed.

* Get rid of the `--rails` flag for the `sass` executable.
  This flag hasn't been necessary since Rails 2.0.
  Existing Rails 2.0 installations will continue to work.

* Removed deprecated support for ! prefixed variables. Use $ to prefix variables now.

* Removed the deprecated css2sass executable. Use sass-convert now.

* Removed support for the equals operator in variable assignment. Use : now.

* Removed the sass2 mode from sass-convert. Users who have to migrate from sass2
  should install Sass 3.0 and quiet all deprecation warnings before installing Sass 3.1.

### Sass Internals

* It is now possible to define a custom importer that can be used to find imports using different import semantics than the default filesystem importer that Sass provides. For instance, you can use this to generate imports on the fly, look them up from a database, or implement different file naming conventions. See the {Sass::Importers::Base Importer Base class} for more information.

* It is now possible to define a custom cache store to allow for efficient caching of Sass files using alternative cache stores like memcached in environments where a writable filesystem is not available or where the cache need to be shared across many servers for dynamically generated stylesheet environments. See the {Sass::CacheStores::Base CacheStore Base class} for more information.

## 3.0.26 (Unreleased)

* Fix a performance bug in large SCSS stylesheets with many nested selectors.
  This should dramatically decrease compilation time of such stylesheets.

* Upgrade the bundled FSSM to version 0.2.3.
  This means `sass --watch` will work out of the box with Rubinius.

## 3.0.25

[Tagged on GitHub](http://github.com/nex3/sass/commit/3.0.25).

* When displaying a Sass error in an imported stylesheet,
  use the imported stylesheet's contents rather than the top-level stylesheet.

* Fix a bug that caused some lines with non-ASCII characters to be ignored in Ruby 1.8.

* Fix a bug where boolean operators (`and`, `or`, and `not`) wouldn't work at the end of a line
  in a multiline SassScript expression.

* When using `sass --update`, only update individual files when they've changed.

## 3.0.24

[Tagged on GitHub](http://github.com/nex3/sass/commit/3.0.24).

* Raise an error when `@else` appears without an `@if` in SCSS.

* Fix some cases where `@if` rules were causing the line numbers in error reports
  to become incorrect.

## 3.0.23

[Tagged on GitHub](http://github.com/nex3/sass/commit/3.0.23).

* Fix the error message for unloadable modules when running the executables under Ruby 1.9.2.

### `@charset` Change

The behavior of `@charset` has changed in version 3.0.23
in order to work around a bug in Safari,
where `@charset` declarations placed anywhere other than the beginning of the document
cause some CSS rules to be ignored.
This change also makes `@charset`s in imported files behave in a more useful way.

#### Ruby 1.9

When using Ruby 1.9, which keeps track of the character encoding of the Sass document internally,
`@charset` directive in the Sass stylesheet and any stylesheets it imports
are no longer directly output to the generated CSS.
They're still used for determining the encoding of the input and output stylesheets,
but they aren't rendered in the same way other directives are.

Instead, Sass adds a single `@charset` directive at the beginning of the output stylesheet
if necessary, whether or not the input stylesheet had a `@charset` directive.
It will add this directive if and only if the output stylesheet contains non-ASCII characters.
By default, the declared charset will be UTF-8,
but if the Sass stylesheet declares a different charset then that will be used instead if possible.

One important consequence of this scheme is that it's possible for a Sass file
to import partials with different encodings (e.g. one encoded as UTF-8 and one as IBM866).
The output will then be UTF-8, unless the importing stylesheet
declares a different charset.

#### Ruby 1.8

Ruby 1.8 doesn't have good support for encodings, so it uses a simpler but less accurate
scheme for figuring out what `@charset` declaration to use for the output stylesheet.
It just takes the first `@charset` declaration to appear in the stylesheet
or any of its imports and moves it to the beginning of the document.
This means that under Ruby 1.8 it's *not* safe to import files with different encodings.

## 3.0.22

[Tagged on GitHub](http://github.com/nex3/sass/commit/3.0.22).

* Remove `vendor/sass`, which snuck into the gem by mistake
  and was causing trouble for Heroku users (thanks to [Jacques Crocker](http://railsjedi.com/)).

* `sass-convert` now understands better when it's acceptable
  to remove parentheses from expressions.

## 3.0.21

[Tagged on GitHub](http://github.com/nex3/sass/commit/3.0.21).

* Fix the permissions errors for good.

* Fix more `#options` attribute errors.

## 3.0.20

[Tagged on GitHub](http://github.com/nex3/sass/commit/3.0.20).

* Fix some permissions errors.

* Fix `#options` attribute errors when CSS functions were used with commas.

## 3.0.19

[Tagged on GitHub](http://github.com/nex3/sass/commit/3.0.19).

* Make the alpha value for `rgba` colors respect
  {Sass::Script::Value::Number.precision}.

* Remove all newlines in selectors in `:compressed` mode.

* Make color names case-insensitive.

* Properly detect SCSS files when using `sass -c`.

* Remove spaces after commas in `:compressed` mode.

* Allow the `--unix-newlines` flag to work on Unix, where it's a no-op.

## 3.0.18

[Tagged on GitHub](http://github.com/nex3/sass/commit/3.0.18).

* Don't require `rake` in the gemspec, for bundler compatibility under
  JRuby. Thanks to [Gordon McCreight](http://www.gmccreight.com/blog).

* Add a command-line option `--stop-on-error` that causes Sass to exit
  when a file fails to compile using `--watch` or `--update`.

* Fix a bug in `haml_tag` that would allow duplicate attributes to be added
  and make `data-` attributes not work.

* Get rid of the annoying RDoc errors on install.

* Disambiguate references to the `Rails` module when `haml-rails` is installed.

* Allow `@import` in SCSS to import multiple files in the same `@import` rule.

## 3.0.17

[Tagged on GitHub](http://github.com/nex3/sass/commit/3.0.17).

* Disallow `#{}` interpolation in `@media` queries or unrecognized directives.
  This was never allowed, but now it explicitly throws an error
  rather than just producing invalid CSS.

* Make `sass --watch` not throw an error when passed a single file or directory.

* Understand that mingw counts as Windows.

* Make `sass --update` return a non-0 exit code if one or more files being updated
  contained an error.

## 3.0.16

[Tagged on GitHub](http://github.com/nex3/sass/commit/3.0.16).

* Fix a bug where certain sorts of comments would get improperly
  rendered in the `:compact` style.

* Always allow a trailing `*/` in loud comments in the indented syntax.

* Fix a performance issue with SCSS parsing in rare cases.
  Thanks to [Chris Eppstein](http://chriseppstein.github.com).

* Use better heuristics for figuring out when someone might be using
  the wrong syntax with `sass --watch`.

## 3.0.15

[Tagged on GitHub](http://github.com/nex3/sass/commit/3.0.15).

* Fix a bug where `sass --watch` and `sass --update` were completely broken.

* Allow `@import`ed values to contain commas.

## 3.0.14

[Tagged on GitHub](http://github.com/nex3/sass/commit/3.0.14).

* Properly parse paths with drive letters on Windows (e.g. `C:\Foo\Bar.sass`)
  in the Sass executable.

* Compile Sass files in a deterministic order.

* Fix a bug where comments after `@if` statements in SCSS
  weren't getting passed through to the output document.

## 3.0.13

[Tagged on GitHub](http://github.com/nex3/sass/commit/3.0.13).

## CSS `@import` Directives

Sass is now more intelligent about when to compile `@import` directives to plain CSS.
Any of the following conditions will cause a literal CSS `@import`:

* Importing a path with a `.css` extension (e.g. `@import "foo.css"`).
* Importing a path with a media type (e.g. `@import "foo" screen;`).
* Importing an HTTP path (e.g. `@import "http://foo.com/style.css"`).
* Importing any URL (e.g. `@import url(foo)`).

The former two conditions always worked, but the latter two are new.

## `-moz-calc` Support

The new [`-moz-calc()` function](http://hacks.mozilla.org/2010/06/css3-calc/) in Firefox 4
will now be properly parsed by Sass.
`calc()` was already supported, but because the parsing rules are different
than for normal CSS functions, this had to be expanded to include `-moz-calc`.

In anticipation of wider browser support, in fact,
*any* function named `-*-calc` (such as `-webkit-calc` or `-ms-calc`)
will be parsed the same as the `calc` function.

## `:-moz-any` Support

The [`:-moz-any` pseudoclass selector](http://hacks.mozilla.org/2010/05/moz-any-selector-grouping/)
is now parsed by Sass.

## `--require` Flag

The Sass command-line executable can now require Ruby files
using the `--require` flag (or `-r` for short).

## Rails Support

Make sure the default Rails options take precedence over the default non-Rails options.
This makes `./script/server --daemon` work again.

### Rails 3 Support

Support for Rails 3 versions prior to beta 4 has been removed.
Upgrade to Rails 3.0.0.beta4 if you haven't already.

## 3.0.12

[Tagged on GitHub](http://github.com/nex3/sass/commit/3.0.12).

## Rails 3 Support

Apparently the last version broke in new and exciting ways under Rails 3,
due to the inconsistent load order caused by certain combinations of gems.
3.0.12 hacks around that inconsistency, and *should* be fully Rails 3-compatible.

### Deprecated: Rails 3 Beta 3

Haml's support for Rails 3.0.0.beta.3 has been deprecated.
Haml 3.0.13 will only support 3.0.0.beta.4.

## 3.0.11

[Tagged on GitHub](http://github.com/nex3/sass/commit/3.0.11).

There were no changes made to Haml between versions 3.0.10 and 3.0.11.

## Rails 3 Support

Make sure Sass *actually* regenerates stylesheets under Rails 3.
The fix in 3.0.10 didn't work because the Rack stack we were modifying
wasn't reloaded at the proper time.

## Bug Fixes

* Give a decent error message when `--recursive` is used
  in `sass-convert` without a directory.

## 3.0.10

[Tagged on GitHub](http://github.com/nex3/sass/commit/3.0.10).

### Appengine-JRuby Support

The way we determine the location of the Haml installation
no longer breaks the version of JRuby
used by [`appengine-jruby`](http://code.google.com/p/appengine-jruby/).

### Rails 3 Support

Sass will regenerate stylesheets under Rails 3
even when no controllers are being accessed.

### Other Improvements

* When using `sass-convert --from sass2 --to sass --recursive`,
  suggest the use of `--in-place` as well.

## 3.0.9

[Tagged on GitHub](http://github.com/nex3/sass/commit/3.0.9).

There were no changes made to Sass between versions 3.0.8 and 3.0.9.
A bug in Gemcutter caused the gem to be uploaded improperly.

## 3.0.8

[Tagged on GitHub](http://github.com/nex3/sass/commit/3.0.8).

* Fix a bug with Rails versions prior to Rails 3.

## 3.0.7

[Tagged on GitHub](http://github.com/nex3/sass/commit/3.0.7).

### Encoding Support

Sass 3.0.7 adds support for `@charset` for declaring the encoding of a stylesheet.
For details see {file:SASS_REFERENCE.md#encodings the reference}.

The `sass` and `sass-convert` executables also now take an `-E` option
for specifying the encoding of Sass/SCSS/CSS files.

### Bug Fixes

* When compiling a file named `.sass` but with SCSS syntax specified,
  use the latter (and vice versa).

* Fix a bug where interpolation would cause some selectors to render improperly.

* If a line in a Sass comment starts with `*foo`,
  render it as `*foo` rather than `* *foo`.

## 3.0.6

[Tagged on GitHub](http://github.com/nex3/sass/commit/3.0.6).

There were no changes made to Sass between versions 3.0.5 and 3.0.6.

## 3.0.5

[Tagged on GitHub](http://github.com/nex3/sass/commit/3.0.5).

### `#{}` Interpolation in Properties

Previously, using `#{}` in some places in properties
would cause a syntax error.
Now it can be used just about anywhere.

Note that when `#{}` is used near operators like `/`,
those operators are treated as plain CSS
rather than math operators.
For example:

    p {
      $font-size: 12px;
      $line-height: 30px;
      font: #{$font-size}/#{$line-height};
    }

is compiled to:

    p {
      font: 12px/30px;
    }

This is useful, since normally {file:SASS_REFERENCE.md#division-and-slash
a slash with variables is treated as division}.

### Recursive Mixins

Mixins that include themselves will now print
much more informative error messages.
For example:

    @mixin foo {@include bar}
    @mixin bar {@include foo}
    @include foo

will print:

    An @include loop has been found:
        foo includes bar
        bar includes foo

Although it was previously possible to use recursive mixins
without causing infinite looping, this is now disallowed,
since there's no good reason to do it.

### Rails 3 Support

Fix Sass configuration under Rails 3.
Thanks [Dan Cheail](http://github.com/codeape).

### `sass --no-cache`

Make the `--no-cache` flag properly forbid Sass from writing `.sass-cache` files.

## 3.0.4

[Tagged on GitHub](http://github.com/nex3/sass/commit/3.0.4).

* Raise an informative error when function arguments have a mispaced comma,
  as in `foo(bar, )`.

* Fix a performance problem when using long function names
  such as `-moz-linear-gradient`.

## 3.0.3

[Tagged on GitHub](http://github.com/nex3/sass/commit/3.0.3).

### Rails 3 Support

Make sure Sass is loaded properly when using Rails 3
along with non-Rails-3-compatible plugins like some versions of `will_paginate`.

Also, In order to make some Rails loading errors like the above easier to debug,
Sass will now raise an error if `Rails.root` is `nil` when Sass is loading.
Previously, this would just cause the paths to be mis-set.

### Merb Support

Merb, including 1.1.0 as well as earlier versions,
should *really* work with this release.

### Bug Fixes

* Raise an informative error when mixin arguments have a mispaced comma,
  as in `@include foo(bar, )`.

* Make sure SassScript subtraction happens even when nothing else dynamic is going on.

* Raise an error when colors are used with the wrong number of digits.

## 3.0.2

[Tagged on GitHub](http://github.com/nex3/sass/commit/3.0.2).

### Merb 1.1.0 Support

Fixed a bug inserting the Sass plugin into the Merb 1.1.0 Rack application.

### Bug Fixes

* Allow identifiers to begin with multiple underscores.

* Don't raise an error when using `haml --rails` with older Rails versions.

## 3.0.1

[Tagged on GitHub](http://github.com/nex3/sass/commit/3.0.1).

### Installation in Rails

`haml --rails` is no longer necessary for installing Sass in Rails.
Now all you need to do is add `gem "haml"` to the Gemfile for Rails 3,
or add `config.gem "haml"` to `config/environment.rb` for previous versions.

`haml --rails` will still work,
but it has been deprecated and will print an error message.
It will not work in the next version of Sass.

### Rails 3 Beta Integration

* Make sure manually importing the Sass Rack plugin still works with Rails,
  even though it's not necessary now.

* Allow Sass to be configured in Rails even when it's being lazy-loaded.

### `:template_location` Methods

The {file:SASS_REFERENCE.md#template_location-option `:template_location` option}
can be either a String, a Hash, or an Array.
This makes it difficult to modify or use with confidence.
Thus, three new methods have been added for handling it:

* {Sass::Plugin::Configuration#template_location_array Sass::Plugin#template_location_array} --
  Returns the template locations and CSS locations formatted as an array.

* {Sass::Plugin::Configuration#add_template_location Sass::Plugin#add_template_location} --
  Converts the template location option to an array and adds a new location.

* {Sass::Plugin::Configuration#remove_template_location Sass::Plugin#remove_template_location} --
  Converts the template location option to an array and removes an existing location.

## 3.0.0
{#3-0-0}

[Tagged on GitHub](http://github.com/nex3/sass/commit/3.0.0).

### Deprecations -- Must Read!
{#3-0-0-deprecations}

* Using `=` for SassScript properties and variables is deprecated,
  and will be removed in Sass 3.2.
  Use `:` instead.
  See also [this changelog entry](#3-0-0-sass-script-context)

* Because of the above, property values using `:`
  will be parsed more thoroughly than they were before.
  Although all valid CSS3 properties
  as well as most hacks and proprietary syntax should be supported,
  it's possible that some properties will break.
  If this happens, please report it to [the Sass mailing list](http://groups.google.com/group/haml).

* In addition, setting the default value of variables
  with `||=` is now deprecated
  and will be removed in Sass 3.2.
  Instead, add `!default` to the end of the value.
  See also [this changelog entry](#3-0-0-default-flag)

* The `!` prefix for variables is deprecated,
  and will be removed in Sass 3.2.
  Use `$` as a prefix instead.
  See also [this changelog entry](#3-0-0-dollar-prefix).

* The `css2sass` command-line tool has been deprecated,
  and will be removed in Sass 3.2.
  Use the new `sass-convert` tool instead.
  See also [this changelog entry](#3-0-0-sass-convert).

* Selector parent references using `&` can now only be used
  where element names are valid.
  This is because Sass 3 fully parses selectors
  to support the new [`@extend` directive](#3-0-0-extend),
  and it's possible that the `&` could be replaced by an element name.

### SCSS (Sassy CSS)

Sass 3 introduces a new syntax known as SCSS
which is fully compatible with the syntax of CSS3,
while still supporting the full power of Sass.
This means that every valid CSS3 stylesheet
is a valid SCSS file with the same meaning.
In addition, SCSS understands most CSS hacks
and vendor-specific syntax, such as [IE's old `filter` syntax](http://msdn.microsoft.com/en-us/library/ms533754%28VS.85%29.aspx).

SCSS files use the `.scss` extension.
They can import `.sass` files, and vice-versa.
Their syntax is fully described in the {file:SASS_REFERENCE.md Sass reference};
if you're already familiar with Sass, though,
you may prefer the {file:SCSS_FOR_SASS_USERS.md intro to SCSS for Sass users}.

Since SCSS is a much more approachable syntax for those new to Sass,
it will be used as the default syntax for the reference,
as well as for most other Sass documentation.
The indented syntax will continue to be fully supported, however.

Sass files can be converted to SCSS using the new `sass-convert` command-line tool.
For example:

    # Convert a Sass file to SCSS
    $ sass-convert style.sass style.scss

**Note that if you're converting a Sass file written for Sass 2**,
you should use the `--from sass2` flag.
For example:

    # Convert a Sass file to SCSS
    $ sass-convert --from sass2 style.sass style.scss

    # Convert all Sass files to SCSS
    $ sass-convert --recursive --in-place --from sass2 --to scss stylesheets/

### Syntax Changes {#3-0-0-syntax-changes}

#### SassScript Context
{#3-0-0-sass-script-context}

The `=` character is no longer required for properties that use SassScript
(that is, variables and operations).
All properties now use SassScript automatically;
this means that `:` should be used instead.
Variables should also be set with `:`.
For example, what used to be

    // Indented syntax
    .page
      color = 5px + 9px

should now be

    // Indented syntax
    .page
      color: 5px + 9px

This means that SassScript is now an extension of the CSS3 property syntax.
All valid CSS3 properties are valid SassScript,
and will compile without modification
(some invalid properties work as well, such as Microsoft's proprietary `filter` syntax).
This entails a few changes to SassScript to make it fully CSS3-compatible,
which are detailed below.

This also means that Sass will now be fully parsing all property values,
rather than passing them through unchanged to the CSS.
Although care has been taken to support all valid CSS3,
as well as hacks and proprietary syntax,
it's possible that a property that worked in Sass 2 won't work in Sass 3.
If this happens, please report it to [the Sass mailing list](http://groups.google.com/group/haml).

Note that if `=` is used,
SassScript will be interpreted as backwards-compatibly as posssible.
In particular, the changes listed below don't apply in an `=` context.

The `sass-convert` command-line tool can be used
to upgrade Sass files to the new syntax using the `--in-place` flag.
For example:

    # Upgrade style.sass:
    $ sass-convert --in-place style.sass

    # Upgrade all Sass files:
    $ sass-convert --recursive --in-place --from sass2 --to sass stylesheets/

##### Quoted Strings

Quoted strings (e.g. `"foo"`) in SassScript now render with quotes.
In addition, unquoted strings are no longer deprecated,
and render without quotes.
This means that almost all strings that had quotes in Sass 2
should not have quotes in Sass 3.

Although quoted strings render with quotes when used with `:`,
they do not render with quotes when used with `#{}`.
This allows quoted strings to be used for e.g. selectors
that are passed to mixins.

Strings can be forced to be quoted and unquoted using the new
\{Sass::Script::Functions#unquote unquote} and \{Sass::Script::Functions#quote quote}
functions.

##### Division and `/`

Two numbers separated by a `/` character
are allowed as property syntax in CSS,
e.g. for the `font` property.
SassScript also uses `/` for division, however,
which means it must decide what to do
when it encounters numbers separated by `/`.

For CSS compatibility, SassScript does not perform division by default.
However, division will be done in almost all cases where division is intended.
In particular, SassScript will perform division
in the following three situations:

1. If the value, or any part of it, is stored in a variable.
2. If the value is surrounded by parentheses.
3. If the value is used as part of another arithmetic expression.

For example:

    p
      font: 10px/8px
      $width: 1000px
      width: $width/2
      height: (500px/2)
      margin-left: 5px + 8px/2px

is compiled to:

    p {
      font: 10px/8px;
      width: 500px;
      height: 250px;
      margin-left: 9px; }

##### Variable Defaults

Since `=` is no longer used for variable assignment,
assigning defaults to variables with `||=` no longer makes sense.
Instead, the `!default` flag
should be added to the end of the variable value.
This syntax is meant to be similar to CSS's `!important` flag.
For example:

    $var: 12px !default;

#### Variable Prefix Character
{#3-0-0-dollar-prefix}

The Sass variable character has been changed from `!`
to the more aesthetically-appealing `$`.
For example, what used to be

    !width = 13px
    .icon
      width = !width

should now be

    $width: 13px
    .icon
      width: $width

The `sass-convert` command-line tool can be used
to upgrade Sass files to the new syntax using the `--in-place` flag.
For example:

    # Upgrade style.sass:
    $ sass-convert --in-place style.sass

    # Upgrade all Sass files:
    $ sass-convert --recursive --in-place --from sass2 --to sass stylesheets/

`!` may still be used, but it's deprecated and will print a warning.
It will be removed in the next version of Sass, 3.2.

#### Variable and Mixin Names

SassScript variable and mixin names may now contain hyphens.
In fact, they may be any valid CSS3 identifier.
For example:

    $prettiest-color: #542FA9
    =pretty-text
      color: $prettiest-color

In order to allow frameworks like [Compass](http://compass-style.org)
to use hyphens in variable names
while maintaining backwards-compatibility,
variables and mixins using hyphens may be referred to
with underscores, and vice versa.
For example:

    $prettiest-color: #542FA9
    .pretty
      // Using an underscore instead of a hyphen works
      color: $prettiest_color

#### Single-Quoted Strings

SassScript now supports single-quoted strings.
They behave identically to double-quoted strings,
except that single quotes need to be backslash-escaped
and double quotes do not.

#### Mixin Definition and Inclusion

Sass now supports the `@mixin` directive as a way of defining mixins (like `=`),
as well as the `@include` directive as a way of including them (like `+`).
The old syntax is *not* deprecated,
and the two are fully compatible.
For example:

    @mixin pretty-text
      color: $prettiest-color

    a
      @include pretty-text

is the same as:

    =pretty-text
      color: $prettiest-color

    a
      +pretty-text

#### Sass Properties

New-style properties (with the colon after the name) in indented syntax
now allow whitespace before the colon. For example:

    foo
      color : blue

#### Sass `@import`

The Sass `@import` statement now allows non-CSS files to be specified with quotes,
for similarity with the SCSS syntax. For example, `@import "foo.sass"`
will now import the `foo.sass` file, rather than compiling to `@import "foo.sass";`.

### `@extend`
{#3-0-0-extend}

There are often cases when designing a page
when one class should have all the styles of another class,
as well as its own specific styles.
The most common way of handling this is to use both the more general class
and the more specific class in the HTML.
For example, suppose we have a design for a normal error
and also for a serious error. We might write our markup like so:

    <div class="error seriousError">
      Oh no! You've been hacked!
    </div>

And our styles like so:

    .error {
      border: 1px #f00;
      background-color: #fdd;
    }
    .seriousError {
      border-width: 3px;
    }

Unfortunately, this means that we have to always remember
to use `.error` with `.seriousError`.
This is a maintenance burden, leads to tricky bugs,
and can bring non-semantic style concerns into the markup.

The `@extend` directive avoids these problems
by telling Sass that one selector should inherit the styles of another selector.
For example:

    .error {
      border: 1px #f00;
      background-color: #fdd;
    }
    .seriousError {
      @extend .error;
      border-width: 3px;
    }

This means that all styles defined for `.error`
are also applied to `.seriousError`,
in addition to the styles specific to `.seriousError`.
In effect, everything with class `.seriousError` also has class `.error`.

Other rules that use `.error` will work for `.seriousError` as well.
For example, if we have special styles for errors caused by hackers:

    .error.intrusion {
      background-image: url("/image/hacked.png");
    }

Then `<div class="seriousError intrusion">`
will have the `hacked.png` background image as well.

#### How it Works

`@extend` works by inserting the extending selector (e.g. `.seriousError`)
anywhere in the stylesheet that the extended selector (.e.g `.error`) appears.
Thus the example above:

    .error {
      border: 1px #f00;
      background-color: #fdd;
    }
    .error.intrusion {
      background-image: url("/image/hacked.png");
    }
    .seriousError {
      @extend .error;
      border-width: 3px;
    }

is compiled to:

    .error, .seriousError {
      border: 1px #f00;
      background-color: #fdd; }

    .error.intrusion, .seriousError.intrusion {
      background-image: url("/image/hacked.png"); }

    .seriousError {
      border-width: 3px; }

When merging selectors, `@extend` is smart enough
to avoid unnecessary duplication,
so something like `.seriousError.seriousError` gets translated to `.seriousError`.
In addition, it won't produce selectors that can't match anything, like `#main#footer`.

See also {file:SASS_REFERENCE.md#extend the `@extend` reference documentation}.

### Colors

SassScript color values are much more powerful than they were before.
Support was added for alpha channels,
and most of Chris Eppstein's [compass-colors](http://chriseppstein.github.com/compass-colors) plugin
was merged in, providing color-theoretic functions for modifying colors.

One of the most interesting of these functions is {Sass::Script::Functions#mix mix},
which mixes two colors together.
This provides a much better way of combining colors and creating themes
than standard color arithmetic.

#### Alpha Channels

Sass now supports colors with alpha channels,
constructed via the {Sass::Script::Functions#rgba rgba}
and {Sass::Script::Functions#hsla hsla} functions.
Alpha channels are unaffected by color arithmetic.
However, the {Sass::Script::Functions#opacify opacify}
and {Sass::Script::Functions#transparentize transparentize} functions
allow colors to be made more and less opaque, respectively.

Sass now also supports functions that return the values of the
{Sass::Script::Functions#red red},
{Sass::Script::Functions#blue blue},
{Sass::Script::Functions#green green},
and {Sass::Script::Functions#alpha alpha}
components of colors.

#### HSL Colors

Sass has many new functions for using the HSL values of colors.
For an overview of HSL colors, check out [the CSS3 Spec](http://www.w3.org/TR/css3-color/#hsl-color).
All these functions work just as well on RGB colors
as on colors constructed with the {Sass::Script::Functions#hsl hsl} function.

* The {Sass::Script::Functions#lighten lighten}
  and {Sass::Script::Functions#darken darken}
  functions adjust the lightness of a color.

* The {Sass::Script::Functions#saturate saturate}
  and {Sass::Script::Functions#desaturate desaturate}
  functions adjust the saturation of a color.

* The {Sass::Script::Functions#adjust_hue adjust-hue}
  function adjusts the hue of a color.

* The {Sass::Script::Functions#hue hue},
  {Sass::Script::Functions#saturation saturation},
  and {Sass::Script::Functions#lightness lightness}
  functions return the corresponding HSL values of the color.

* The {Sass::Script::Functions#grayscale grayscale}
  function converts a color to grayscale.

* The {Sass::Script::Functions#complement complement}
  function returns the complement of a color.

### Other New Functions

Several other new functions were added to make it easier to have
more flexible arguments to mixins and to enable deprecation
of obsolete APIs.

* {Sass::Script::Functions#type_of `type-of`} -- Returns the type of a value.
* {Sass::Script::Functions#unit `unit`} --
  Returns the units associated with a number.
* {Sass::Script::Functions#unitless `unitless`} --
  Returns whether a number has units or not.
* {Sass::Script::Functions#comparable `comparable`} --
  Returns whether two numbers can be added or compared.

### Watching for Updates
{#3-0-0-watch}

The `sass` command-line utility has a new flag: `--watch`.
`sass --watch` monitors files or directories for updated Sass files
and compiles those files to CSS automatically.
This will allow people not using Ruby or [Compass](http://compass-style.org)
to use Sass without having to manually recompile all the time.

Here's the syntax for watching a directory full of Sass files:

    sass --watch app/stylesheets:public/stylesheets

This will watch every Sass file in `app/stylesheets`.
Whenever one of them changes,
the corresponding CSS file in `public/stylesheets` will be regenerated.
Any files that import that file will be regenerated, too.

The syntax for watching individual files is the same:

    sass --watch style.sass:out.css

You can also omit the output filename if you just want it to compile to name.css.
For example:

    sass --watch style.sass

This will update `style.css` whenever `style.sass` changes.

You can list more than one file and/or directory,
and all of them will be watched:

    sass --watch foo/style:public/foo bar/style:public/bar
    sass --watch screen.sass print.sass awful-hacks.sass:ie.css
    sass --watch app/stylesheets:public/stylesheets public/stylesheets/test.sass

File and directory watching is accessible from Ruby,
using the {Sass::Plugin::Compiler#watch Sass::Plugin#watch} function.

#### Bulk Updating

Another new flag for the `sass` command-line utility is `--update`.
It checks a group of Sass files to see if their CSS needs to be updated,
and updates if so.

The syntax for `--update` is just like watch:

    sass --update app/stylesheets:public/stylesheets
    sass --update style.sass:out.css
    sass --watch screen.sass print.sass awful-hacks.sass:ie.css

In fact, `--update` work exactly the same as `--watch`,
except that it doesn't continue watching the files
after the first check.

### `sass-convert` (née `css2sass`) {#3-0-0-sass-convert}

The `sass-convert` tool, which used to be known as `css2sass`,
has been greatly improved in various ways.
It now uses a full-fledged CSS3 parser,
so it should be able to handle any valid CSS3,
as well as most hacks and proprietary syntax.

`sass-convert` can now convert between Sass and SCSS.
This is normally inferred from the filename,
but it can also be specified using the `--from` and `--to` flags.
For example:

    $ generate-sass | sass-convert --from sass --to scss | consume-scss

It's also now possible to convert a file in-place --
that is, overwrite the old file with the new file.
This is useful for converting files in the [Sass 2 syntax](#3-0-0-deprecations)
to the new Sass 3 syntax,
e.g. by doing `sass-convert --in-place --from sass2 style.sass`.

#### `--recursive`

The `--recursive` option allows `sass-convert` to convert an entire directory of files.
`--recursive` requires both the `--from` and `--to` flags to be specified.
For example:

    # Convert all .sass files in stylesheets/ to SCSS.
    # "sass2" means that these files are assumed to use the Sass 2 syntax.
    $ sass-convert --recursive --from sass2 --to scss stylesheets/

#### `--dasherize`

The `--dasherize` options converts all underscores to hyphens,
which are now allowed as part of identifiers in Sass.
Note that since underscores may still be used in place of hyphens
when referring to mixins and variables,
this won't cause any backwards-incompatibilities.

#### Convert Less to SCSS

`sass-convert` can also convert [Less](http://lesscss.org) files
to SCSS (or the indented syntax, although I anticipate less interest in that).
For example:

    # Convert all .less files in the current directory into .scss files
    sass-convert --from less --to scss --recursive .

This is done using the Less parser, so it requires that the `less` RubyGem be installed.

##### Incompatibilities

Because of the reasonably substantial differences between Sass and Less,
there are some things that can't be directly translated,
and one feature that can't be translated at all.
In the tests I've run on open-source Less stylesheets,
none of these have presented issues, but it's good to be aware of them.

First, Less doesn't distinguish fully between mixins and selector inheritance.
In Less, all classes and some other selectors may be used as mixins,
alongside more Sass-like mixins.
If a class is being used as a mixin,
it may also be used directly in the HTML,
so it's not safe to translate it into a Sass mixin.
What `sass-convert` does instead is leave the class in the stylesheet as a class,
and use {file:SASS_REFERENCE.md#extend `@extend`}
rather than {file:SASS_REFERENCE.md#including_a_mixin `@include`}
to take on the styles of that class.
Although `@extend` and mixins work quite differently,
using `@extend` here doesn't actually seem to make a difference in practice.

Another issue with Less mixins is that Less allows nested selectors
(such as `.body .button` or `.colors > .teal`) to be used
as a means of "namespacing" mixins.
Sass's `@extend` doesn't work that way,
so it does away with the namespacing and just extends the base class
(so `.colors > .teal` becomes simply `@extend .teal`).
In practice, this feature doesn't seem to be widely-used,
but `sass-convert` will print a warning and leave a comment
when it encounters it just in case.

Finally, Less has the ability to directly access variables and property values
defined in other selectors, which Sass does not support.
Whenever such an accessor is used,
`sass-convert` will print a warning
and comment it out in the SCSS output.
Like namespaced mixins, though,
this does not seem to be a widely-used feature.

### `@warn` Directive

A new directive `@warn` has been added that allows Sass libraries to emit warnings.
This can be used to issue deprecation warnings, discourage sloppy use of mixins, etc.
`@warn` takes a single argument: a SassScript expression that will be
displayed on the console along with a stylesheet trace for locating the warning.
For example:

    @mixin blue-text {
      @warn "The blue-text mixin is deprecated. Use new-blue-text instead.";
      color: #00f;
    }

Warnings may be silenced with the new `--quiet` command line option,
or the corresponding {file:SASS_REFERENCE.md#quiet-option `:quiey` Sass option}.
This option will also affect warnings printed by Sass itself.
Warnings are off by default in the Rails, Rack, and Merb production environments.

### Sass::Plugin API

{Sass::Plugin} now has a large collection of callbacks that allow users
to run code when various actions are performed.
For example:

    Sass::Plugin.on_updating_stylesheet do |template, css|
      puts "#{template} has been compiled to #{css}!"
    end

For a full list of callbacks and usage notes, see the {Sass::Plugin} documentation.

{Sass::Plugin} also has a new method,
{Sass::Plugin#force_update_stylesheets force_update_stylesheets}.
This works just like {Sass::Plugin#update_stylesheets},
except that it doesn't check modification times and doesn't use the cache;
all stylesheets are always compiled anew.

### Output Formatting

Properties with a value and *also* nested properties
are now rendered with the nested properties indented.
For example:

    margin: auto
      top: 10px
      bottom: 20px

is now compiled to:

    margin: auto;
      margin-top: 10px;
      margin-bottom: 20px;

#### `:compressed` Style

When the `:compressed` style is used,
colors will be output as the minimal possible representation.
This means whichever is smallest of the HTML4 color name
and the hex representation (shortened to the three-letter version if possible).

### Stylesheet Updating Speed

Several caching layers were added to Sass's stylesheet updater.
This means that it should run significantly faster.
This benefit will be seen by people using Sass in development mode
with Rails, Rack, and Merb,
as well as people using `sass --watch` from the command line,
and to a lesser (but still significant) extent `sass --update`.
Thanks to [thedarkone](http://github.com/thedarkone).

### Error Backtraces

Numerous bugs were fixed with the backtraces given for Sass errors,
especially when importing files and using mixins.
All imports and mixins will now show up in the Ruby backtrace,
with the proper filename and line number.

In addition, when the `sass` executable encounters an error,
it now prints the filename where the error occurs,
as well as a backtrace of Sass imports and mixins.

### Ruby 1.9 Support

* Sass and `css2sass` now produce more descriptive errors
  when given a template with invalid byte sequences for that template's encoding,
  including the line number and the offending character.

* Sass and `css2sass` now accept Unicode documents with a
  [byte-order-mark](http://en.wikipedia.org/wiki/Byte_order_mark).

### Firebug Support

A new {file:SASS_REFERENCE.md#debug_info-option `:debug_info` option}
has been added that emits line-number and filename information
to the CSS file in a browser-readable format.
This can be used with the new [FireSass Firebug extension](https://addons.mozilla.org/en-US/firefox/addon/103988)
to report the Sass filename and line number for generated CSS files.

This is also available via the `--debug-info` command-line flag.

### Minor Improvements

* If a CSS or Sass function is used that has the name of a color,
  it will now be parsed as a function rather than as a color.
  For example, `fuchsia(12)` now renders as `fuchsia(12)`
  rather than `fuchsia 12`,
  and `tealbang(12)` now renders as `tealbang(12)`
  rather than `teal bang(12)`.

* The Sass Rails and Merb plugins now use Rack middleware by default.

* Haml is now compatible with the [Rip](http://hellorip.com/) package management system.
  Thanks to [Josh Peek](http://joshpeek.com/).

* Indented-syntax `/*` comments may now include `*` on lines beyond the first.

* A {file:SASS_REFERENCE.md#read_cache-option `:read_cache`} option has been added
  to allow the Sass cache to be read from but not written to.

* Stylesheets are no longer checked during each request
  when running tests in Rails.
  This should speed up some tests significantly.

## 2.2.24

[Tagged on GitHub](http://github.com/nex3/sass/commit/2.2.24).

* Parent references -- the `&` character --
  may only be placed at the beginning of simple selector sequences in Sass 3.
  Placing them elsewhere is deprecated in 2.2.24 and will print a warning.
  For example, `foo &.bar` is allowed, but `foo .bar&` is not.

## 2.2.23

[Tagged on GitHub](http://github.com/nex3/sass/commit/2.2.23).

* Don't crash when `rake gems` is run in Rails with Sass installed.
  Thanks to [Florian Frank](http://github.com/flori).

* When raising a file-not-found error,
  add a list of load paths that were checked.

* If an import isn't found for a cached Sass file and the
  {file:SASS_REFERENCE.md#full_exception `:full_exception option`} is enabled,
  print the full exception rather than raising it.

* Fix a bug with a weird interaction with Haml, DataMapper, and Rails 3
  that caused some tag helpers to go into infinite recursion.

## 2.2.22

[Tagged on GitHub](http://github.com/nex3/sass/commit/2.2.22).

* Add a railtie so Haml and Sass will be automatically loaded in Rails 3.
  Thanks to [Daniel Neighman](http://pancakestacks.wordpress.com/).

* Make loading the gemspec not crash on read-only filesystems like Heroku's.

## 2.2.21

[Tagged on GitHub](http://github.com/nex3/sass/commit/2.2.21).

* Fix a few bugs in the git-revision-reporting in {Sass::Version#version}.
  In particular, it will still work if `git gc` has been called recently,
  or if various files are missing.

* Always use `__FILE__` when reading files within the Haml repo in the `Rakefile`.
  According to [this bug report](http://github.com/carlhuda/bundler/issues/issue/44),
  this should make Sass work better with Bundler.

## 2.2.20

[Tagged on GitHub](http://github.com/nex3/sass/commit/2.2.20).

* If the cache file for a given Sass file is corrupt
  because it doesn't have enough content,
  produce a warning and read the Sass file
  rather than letting the exception bubble up.
  This is consistent with other sorts of sassc corruption handling.

* Calls to `defined?` shouldn't interfere with Rails' autoloading
  in very old versions (1.2.x).

## 2.2.19

[Tagged on GitHub](http://github.com/nex3/sass/commit/2.2.18).

There were no changes made to Sass between versions 2.2.18 and 2.2.19.

## 2.2.18

[Tagged on GitHub](http://github.com/nex3/sass/commit/2.2.18).

* Use `Rails.env` rather than `RAILS_ENV` when running under Rails 3.0.
  Thanks to [Duncan Grazier](http://duncangrazier.com/).

* Support `:line_numbers` as an alias for {file:SASS_REFERENCE.md#line_numbers-option `:line_comments`},
  since that's what the docs have said forever.
  Similarly, support `--line-numbers` as a command-line option.

* Add a `--unix-newlines` flag to all executables
  for outputting Unix-style newlines on Windows.

* Add a {file:SASS_REFERENCE.md#unix_newlines-option `:unix_newlines` option}
  for {Sass::Plugin} for outputting Unix-style newlines on Windows.

* Fix the `--cache-location` flag, which was previously throwing errors.
  Thanks to [tav](http://tav.espians.com/).

* Allow comments at the beginning of the document to have arbitrary indentation,
  just like comments elsewhere.
  Similarly, comment parsing is a little nicer than before.

## 2.2.17

[Tagged on GitHub](http://github.com/nex3/sass/commit/2.2.16).

* When the {file:SASS_REFERENCE.md#full_exception-option `:full_exception` option}
  is false, raise the error in Ruby code rather than swallowing it
  and printing something uninformative.

* Fixed error-reporting when something goes wrong when loading Sass
  using the `sass` executable.
  This used to raise a NameError because `Sass::SyntaxError` wasn't defined.
  Now it'll raise the correct exception instead.

* Report the filename in warnings about selectors without properties.

* `nil` values for Sass options are now ignored,
  rather than raising errors.

* Fix a bug that appears when Plugin template locations
  have multiple trailing slashes.
  Thanks to [Jared Grippe](http://jaredgrippe.com/).

### Must Read!

* When `@import` is given a filename without an extension,
  the behavior of rendering a CSS `@import` if no Sass file is found
  is deprecated.
  In future versions, `@import foo` will either import the template
  or raise an error.

## 2.2.16

[Tagged on GitHub](http://github.com/nex3/sass/commit/2.2.16).

* Fixed a bug where modules containing user-defined Sass functions
  weren't made available when simply included in {Sass::Script::Functions}
  ({Sass::Script::Functions Functions} needed to be re-included in
  {Sass::Script::Functions::EvaluationContext Functions::EvaluationContext}).
  Now the module simply needs to be included in {Sass::Script::Functions}.

## 2.2.15

[Tagged on GitHub](http://github.com/nex3/sass/commit/2.2.15).

* Added {Sass::Script::Value::Color#with} for a way of setting color channels
  that's easier than manually constructing a new color
  and is forwards-compatible with alpha-channel colors
  (to be introduced in Sass 2.4).

* Added a missing require in Sass that caused crashes
  when it was being run standalone.

## 2.2.14

[Tagged on GitHub](http://github.com/nex3/sass/commit/2.2.14).

* All Sass functions now raise explicit errors if their inputs
  are of the incorrect type.

* Allow the SassScript `rgb()` function to take percentages
  in addition to numerical values.

* Fixed a bug where SassScript strings with `#` followed by `#{}` interpolation
  didn't evaluate the interpolation.

### SassScript Ruby API

These changes only affect people defining their own Sass functions
using {Sass::Script::Functions}.

* `Sass::Script::Color#value` attribute is deprecated.
  Use {Sass::Script::Value::Color#rgb} instead.
  The returned array is now frozen as well.

* Add an `assert_type` function that's available to {Sass::Script::Functions}.
  This is useful for typechecking the inputs to functions.

### Rack Support

Sass 2.2.14 includes Rack middleware for running Sass,
meaning that all Rack-enabled frameworks can now use Sass.
To activate this, just add

    require 'sass/plugin/rack'
    use Sass::Plugin::Rack

to your `config.ru`.
See the {Sass::Plugin::Rack} documentation for more details.

## 2.2.13

[Tagged on GitHub](http://github.com/nex3/sass/commit/2.2.13).

There were no changes made to Sass between versions 2.2.12 and 2.2.13.

## 2.2.12

[Tagged on GitHub](http://github.com/nex3/sass/commit/2.2.12).

* Fix a stupid bug introduced in 2.2.11 that broke the Sass Rails plugin.

## 2.2.11

[Tagged on GitHub](http://github.com/nex3/sass/commit/2.2.11).

* Added a note to errors on properties that could be pseudo-classes (e.g. `:focus`)
  indicating that they should be backslash-escaped.

* Automatically interpret properties that could be pseudo-classes as such
  if {file:SASS_REFERENCE.md.html#property_syntax-option `:property_syntax`}
  is set to `:new`.

* Fixed `css2sass`'s generation of pseudo-classes so that they're backslash-escaped.

* Don't crash if the Haml plugin skeleton is installed and `rake gems:install` is run.

* Don't use `RAILS_ROOT` directly.
  This no longer exists in Rails 3.0.
  Instead abstract this out as `Haml::Util.rails_root`.
  This changes makes Haml fully compatible with edge Rails as of this writing.

* Make use of a Rails callback rather than a monkeypatch to check for stylesheet updates
  in Rails 3.0+.

## 2.2.10

[Tagged on GitHub](http://github.com/nex3/sass/commit/2.2.10).

* Add support for attribute selectors with spaces around the `=`.
  For example:

      a[href = http://google.com]
        color: blue

## 2.2.9

[Tagged on GitHub](http://github.com/nex3/sass/commit/2.2.9).

There were no changes made to Sass between versions 2.2.8 and 2.2.9.

## 2.2.8

[Tagged on GitHub](http://github.com/nex3/sass/commit/2.2.8).

There were no changes made to Sass between versions 2.2.7 and 2.2.8.

## 2.2.7

[Tagged on GitHub](http://github.com/nex3/sass/commit/2.2.7).

There were no changes made to Sass between versions 2.2.6 and 2.2.7.

## 2.2.6

[Tagged on GitHub](http://github.com/nex3/sass/commit/2.2.6).

* Don't crash when the `__FILE__` constant of a Ruby file is a relative path,
  as apparently happens sometimes in TextMate
  (thanks to [Karl Varga](http://github.com/kjvarga)).

* Add "Sass" to the `--version` string for the executables.

## 2.2.5

[Tagged on GitHub](http://github.com/nex3/sass/commit/2.2.5).

There were no changes made to Sass between versions 2.2.4 and 2.2.5.

## 2.2.4

[Tagged on GitHub](http://github.com/nex3/sass/commit/2.2.4).

* Don't add `require 'rubygems'` to the top of init.rb when installed
  via `sass --rails`. This isn't necessary, and actually gets
  clobbered as soon as haml/template is loaded.

* Document the previously-undocumented {file:SASS_REFERENCE.md#line-option `:line` option},
  which allows the number of the first line of a Sass file to be set for error reporting.

## 2.2.3

[Tagged on GitHub](http://github.com/nex3/sass/commit/2.2.3).

Sass 2.2.3 prints line numbers for warnings about selectors
with no properties.

## 2.2.2

[Tagged on GitHub](http://github.com/nex3/sass/commit/2.2.2).

Sass 2.2.2 is a minor bug-fix release.
Notable changes include better parsing of mixin definitions and inclusions
and better support for Ruby 1.9.

## 2.2.1

[Tagged on GitHub](http://github.com/nex3/sass/commit/2.2.1).

Sass 2.2.1 is a minor bug-fix release.

### Must Read!

* It used to be acceptable to use `-` immediately following variable names,
  without any whitespace in between (for example, `!foo-!bar`).
  This is now deprecated, so that in the future variables with hyphens
  can be supported. Surround `-` with spaces.

## 2.2.0

[Tagged on GitHub](http://github.com/nex3/sass/commit/2.2.0).

The 2.2 release marks a significant step in the evolution of the Sass
language. The focus has been to increase the power of Sass to keep
your stylesheets maintainable by allowing new forms of abstraction to
be created within your stylesheets and the stylesheets provided by
others that you can download and import into your own. The fundamental
units of abstraction in Sass are variables and mixins. Please read
below for a list of changes:

### Must Read!

* Sass Comments (//) used to only comment out a single line. This was deprecated
  in 2.0.10 and starting in 2.2, Sass comments will comment out any lines indented
  under them. Upgrade to 2.0.10 in order to see deprecation warnings where this change
  affects you.

* Implicit Strings within SassScript are now deprecated and will be removed in 2.4.
  For example: `border= !width solid #00F` should now be written as `border: #{!width} solid #00F`
  or as `border= !width "solid" #00F`. After upgrading to 2.2, you will see deprecation warnings
  if you have sass files that use implicit strings.


### Sass Syntax Changes

#### Flexible Indentation

The indentation of Sass documents is now flexible. The first indent
that is detected will determine the indentation style for that
document. Tabs and spaces may never be mixed, but within a document,
you may choose to use tabs or a flexible number of spaces.

#### Multiline Sass Comments

Sass Comments (//) will now comment out whatever is indented beneath
them. Previously they were single line when used at the top level of a
document. Upgrading to the latest stable version will give you
deprecation warnings if you have silent comments with indentation
underneath them.

#### Mixin Arguments

Sass Mixins now accept any number of arguments. To define a mixin with
arguments, specify the arguments as a comma-delimited list of
variables like so:

    =my-mixin(!arg1, !arg2, !arg3)

As before, the definition of the mixin is indented below the mixin
declaration. The variables declared in the argument list may be used
and will be bound to the values passed to the mixin when it is
invoked.  Trailing arguments may have default values as part of the
declaration:

    =my-mixin(!arg1, !arg2 = 1px, !arg3 = blue)

In the example above, the mixin may be invoked by passing 1, 2 or 3
arguments to it. A similar syntax is used to invoke a mixin that
accepts arguments:

    div.foo
      +my-mixin(1em, 3px)

When a mixin has no required arguments, the parenthesis are optional.

The default values for mixin arguments are evaluated in the global
context at the time when the mixin is invoked, they may also reference
the previous arguments in the declaration. For example:

    !default_width = 30px
    =my-fancy-mixin(!width = !default_width, !height = !width)
      width= !width
      height= !height

    .default-box
      +my-fancy-mixin

    .square-box
      +my-fancy-mixin(50px)

    .rectangle-box
      +my-fancy-mixin(25px, 75px)

    !default_width = 10px
    .small-default-box
      +my-fancy-mixin


compiles to:

    .default-box {
      width: 30px;
      height: 30px; }

    .square-box {
      width: 50px;
      height: 50px; }

    .rectangle-box {
      width: 25px;
      height: 75px; }

    .small-default-box {
      width: 10px;
      height: 10px; }


### Sass, Interactive

The sass command line option -i now allows you to quickly and
interactively experiment with SassScript expressions. The value of the
expression you enter will be printed out after each line. Example:

    $ sass -i
    >> 5px
    5px
    >> 5px + 10px
    15px
    >> !five_pixels = 5px
    5px
    >> !five_pixels + 10px
    15px

### SassScript

The features of SassScript have been greatly enhanced with new control
directives, new fundamental data types, and variable scoping.

#### New Data Types

SassScript now has four fundamental data types:

1. Number
2. String
3. Boolean (New in 2.2)
4. Colors

#### More Flexible Numbers

Like JavaScript, SassScript numbers can now change between floating
point and integers. No explicit casting or decimal syntax is
required. When a number is emitted into a CSS file it will be rounded
to the nearest thousandth, however the internal representation
maintains much higher precision.

#### Improved Handling of Units

While Sass has long supported numbers with units, it now has a much
deeper understanding of them. The following are examples of legal
numbers in SassScript:

    0, 1000, 6%, -2px, 5pc, 20em, or 2foo.

Numbers of the same unit may always be added and subtracted. Numbers
that have units that Sass understands and finds comparable, can be
combined, taking the unit of the first number. Numbers that have
non-comparable units may not be added nor subtracted -- any attempt to
do so will cause an error. However, a unitless number takes on the
unit of the other number during a mathematical operation. For example:

    >> 3mm + 4cm
    43mm
    >> 4cm + 3mm
    4.3cm
    >> 3cm + 2in
    8.08cm
    >> 5foo + 6foo
    11foo
    >> 4% + 5px
    SyntaxError: Incompatible units: 'px' and '%'.
    >> 5 + 10px
    15px

Sass allows compound units to be stored in any intermediate form, but
will raise an error if you try to emit a compound unit into your css
file.

    >> !em_ratio = 1em / 16px
    0.063em/px
    >> !em_ratio * 32px
    2em
    >> !em_ratio * 40px
    2.5em

#### Colors

A color value can be declared using a color name, hexadecimal,
shorthand hexadecimal, the rgb function, or the hsl function. When
outputting a color into css, the color name is used, if any, otherwise
it is emitted as hexadecimal value. Examples:

    > #fff
    white
    >> white
    white
    >> #FFFFFF
    white
    >> hsl(180, 100, 100)
    white
    >> rgb(255, 255, 255)
    white
    >> #AAA
    #aaaaaa

Math on color objects is performed piecewise on the rgb
components. However, these operations rarely have meaning in the
design domain (mostly they make sense for gray-scale colors).

    >> #aaa + #123
    #bbccdd
    >> #333 * 2
    #666666

#### Booleans

Boolean objects can be created by comparison operators or via the
`true` and `false` keywords.  Booleans can be combined using the
`and`, `or`, and `not` keywords.

    >> true
    true
    >> true and false
    false
    >> 5 < 10
    true
    >> not (5 < 10)
    false
    >> not (5 < 10) or not (10 < 5)
    true
    >> 30mm == 3cm
    true
    >> 1px == 1em
    false

#### Strings

Unicode escapes are now allowed within SassScript strings.

### Control Directives

New directives provide branching and looping within a sass stylesheet
based on SassScript expressions. See the [Sass
Reference](SASS_REFERENCE.md.html#control_directives) for complete
details.

#### @for

The `@for` directive loops over a set of numbers in sequence, defining
the current number into the variable specified for each loop. The
`through` keyword means that the last iteration will include the
number, the `to` keyword means that it will stop just before that
number.

    @for !x from 1px through 5px
      .border-#{!x}
        border-width= !x

compiles to:

    .border-1px {
      border-width: 1px; }

    .border-2px {
      border-width: 2px; }

    .border-3px {
      border-width: 3px; }

    .border-4px {
      border-width: 4px; }

    .border-5px {
      border-width: 5px; }

#### @if / @else if / @else

The branching directives `@if`, `@else if`, and `@else` let you select
between several branches of sass to be emitted, based on the result of
a SassScript expression. Example:

    !type = "monster"
    p
      @if !type == "ocean"
        color: blue
      @else if !type == "matador"
        color: red
      @else if !type == "monster"
        color: green
      @else
        color: black

is compiled to:

    p {
      color: green; }

#### @while

The `@while` directive lets you iterate until a condition is
met. Example:

    !i = 6
    @while !i > 0
      .item-#{!i}
        width = 2em * !i
      !i = !i - 2

is compiled to:

    .item-6 {
      width: 12em; }

    .item-4 {
      width: 8em; }

    .item-2 {
      width: 4em; }

### Variable Scoping

The term "constant" has been renamed to "variable." Variables can be
declared at any scope (a.k.a. nesting level) and they will only be
visible to the code until the next outdent. However, if a variable is
already defined in a higher level scope, setting it will overwrite the
value stored previously.

In this code, the `!local_var` variable is scoped and hidden from
other higher level scopes or sibling scopes:

    .foo
      .bar
        !local_var = 1px
        width= !local_var
      .baz
        // this will raise an undefined variable error.
        width= !local_var
      // as will this
      width= !local_var

In this example, since the `!global_var` variable is first declared at
a higher scope, it is shared among all lower scopes:

    !global_var = 1px
    .foo
      .bar
        !global_var = 2px
        width= !global_var
      .baz
        width= !global_var
      width= !global_var

compiles to:

    .foo {
      width: 2px; }
      .foo .bar {
        width: 2px; }
      .foo .baz {
        width: 2px; }


### Interpolation

Interpolation has been added. This allows SassScript to be used to
create dynamic properties and selectors.  It also cleans up some uses
of dynamic values when dealing with compound properties. Using
interpolation, the result of a SassScript expression can be placed
anywhere:

    !x = 1
    !d = 3
    !property = "border"
    div.#{!property}
      #{!property}: #{!x + !d}px solid
      #{!property}-color: blue

is compiled to:

    div.border {
      border: 4px solid;
      border-color: blue; }

### Sass Functions

SassScript defines some useful functions that are called using the
normal CSS function syntax:

    p
      color = hsl(0, 100%, 50%)

is compiled to:

    #main {
      color: #ff0000; }

The following functions are provided: `hsl`, `percentage`, `round`,
`ceil`, `floor`, and `abs`.  You can define additional functions in
ruby.

See {Sass::Script::Functions} for more information.


### New Options

#### `:line_comments`

To aid in debugging, You may set the `:line_comments` option to
`true`. This will cause the sass engine to insert a comment before
each selector saying where that selector was defined in your sass
code.

#### `:template_location`

The {Sass::Plugin} `:template_location` option now accepts a hash of
sass paths to corresponding css paths. Please be aware that it is
possible to import sass files between these separate locations -- they
are not isolated from each other.

### Miscellaneous Features

#### `@debug` Directive

The `@debug` directive accepts a SassScript expression and emits the
value of that expression to the terminal (stderr).

Example:

    @debug 1px + 2px

During compilation the following will be printed:

    Line 1 DEBUG: 3px

#### Ruby 1.9 Support

Sass now fully supports Ruby 1.9.1.

#### Sass Cache

By default, Sass caches compiled templates and
[partials](SASS_REFERENCE.md.html#partials).  This dramatically speeds
up re-compilation of large collections of Sass files, and works best
if the Sass templates are split up into separate files that are all
[`@import`](SASS_REFERENCE.md.html#import)ed into one large file.

Without a framework, Sass puts the cached templates in the
`.sass-cache` directory.  In Rails and Merb, they go in
`tmp/sass-cache`.  The directory can be customized with the
[`:cache_location`](#cache_location-option) option.  If you don't want
Sass to use caching at all, set the [`:cache`](#cache-option) option
to `false`.<|MERGE_RESOLUTION|>--- conflicted
+++ resolved
@@ -3,7 +3,6 @@
 * Table of contents
 {:toc}
 
-<<<<<<< HEAD
 ## 3.4.0 (Unreleased)
 
 ### Using `&` in SassScript
@@ -101,7 +100,7 @@
   default. If there's a global variable with the same name, it won't be
   overwritten unless the `!global` flag is used. For example, `$var: value
   !global` will assign to `$var` globally.
-=======
+
 ## 3.3.6 (25 April 2014)
 
 * The `inspect()` function will only interpret `/` between numbers as division
@@ -110,7 +109,6 @@
 
 * Fix several cases where parsing pathological comments would cause Sass to take
   exponential time and consume all available CPU.
->>>>>>> 4e1d0ce4
 
 ## 3.3.5 (14 April 2014)
 
