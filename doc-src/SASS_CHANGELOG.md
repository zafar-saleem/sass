# Sass Changelog

* Table of contents
{:toc}

<<<<<<< HEAD
## 3.2.0 (Unreleased)

### `@content`

A mixin include can now accept a block of content ({file:SASS_REFERENCE.md#mixin-content Reference Documentation}).
The style block will be passed to the mixin and can be placed at the point @content is used. E.g.:
  
    @mixin iphone {
      @media only screen and (max-width: 480px) {
        @content;
      }
    }
    
    @include iphone {
      body { color: red }
    }

Or in `.sass` syntax:

    =iphone
      @media only screen and (max-width: 480px)
        @content
    
    +iphone
      body
        color: red

Produces:

    @media only screen and (max-width: 480px) {
      body { color: red }
    }

Note that the contents passed to the mixin are evaluated in the scope they are used,
not the scope of the mixin. {file:SASS_REFERENCE.md#variable_scope_and_content_blocks More on variable scoping.}

### Placeholder Selectors: `%foo`

Sass supports a new, special type of selector called a "placeholder selector".
These look like class and id selectors, except the `#` or `.` is replaced by `%`.
They're meant to be used with the {file:SASS_REFERENCE.md#extend `@extend` directive},
when you want to write styles to be extended
but you don't want the base styles to appear in the CSS.

On its own, a placeholder selector just causes a ruleset not to be rendered.
For example:

    // This ruleset won't be rendered on its own.
    #context a%extreme {
      color: blue;
      font-weight: bold;
      font-size: 2em;
    }

However, placeholder selectors can be extended, just like classes and ids.
The extended selectors will be generated, but the base placeholder selector will not.
For example:

    .notice { @extend %extreme; }

Is compiled to:

    #context a.notice {
      color: blue;
      font-weight: bold;
      font-size: 2em;
    }

### Directive Interpolation

`#{}` interpolation is now allowed in all plain CSS directives
(such as `@font-face`, `@keyframes`, and of course `@media`).

In addition, `@media` gets some special treatment.
In addition to allowing `#{}` interpolation,
variables may be used directly in media queries.
This means that you can write e.g.:

    $media: screen;
    $feature: -webkit-min-device-pixel-ratio;
    $value: 1.5;

    @media $media and ($feature: $value) {
      ...
    }

This is intended to allow authors to easily write mixins
that make use of `@media` and other directives dynamically.

### `:any` Support

Previously, only the `:-moz-any` selector was supported; this has been expanded
to support any vendor prefix, as well as the plain `:any` selector.

### `Sass.load_paths`

Sass now supports a global list of load paths, accessible via {Sass.load_paths}.
This allows plugins and libraries to easily register their Sass files
such that they're accessible to all {Sass::Engine} instances.

#### `SASS_PATH`

`Sass.load_paths` is initialized to the value of the `SASS_PATH` environment variable.
This variable should contain a colon-separated list of load paths
(semicolon-separated on Windows).

### `@extend`ing Combinators

There is now much more comprehensive support for using `@extend` alongside CSS3
selector combinators (`+`, `~`, and `>`). These combinators will now be merged
as much as possible.

### Backwards Incompatibilities -- Must Read!

* Parent selectors followed immediately by identifiers (e.g. `&foo`)
  are fully disallowed.
  They were deprecated in 3.1.8.

* `#{}` interpolation is now allowed in all comments.

* The `!` flag may not be used with `//` comments (e.g. `//!`).

* `#{}` interpolation is now disallowed in all `@import` statements
  except for those using `url()`.
=======
## 3.1.14

* Fix a typo that was causing crashes on Ruby 1.9.
>>>>>>> 445559d0

## 3.1.13

* Fix a smattering of subtle bugs that would crop up when using multibyte
  character sets.
* Fix a bug when using `@extend` with selectors containing newlines.
* Make boolean operators short-circuit.
* Remove unnecessary whitespace in selectors in `:compressed` mode.
* Don't output debug info within non-`@media` directives.
* Make sure `:after` and `:before` selectors end up on the end of
  selectors resulting from `@extend`.
* Fix a bug when using imports containing invalid path characters on Windows.
* Bubble CSS `@import` statements to the top of stylesheets.

## 3.1.12

* Compatibility with the `mathn` library
  (thanks to [Thomas Walpole](https://github.com/twalpole)).
* Fix some infinite loops with mixins that were previously uncaught.
* Catch infinite `@import` loops.
* Fix a deprecation warning in `sass --update` and `--watch`
  (thanks to [Marcel Köppen](https://github.com/Marzelpan)).
* Don't make `$important` a special pre-initialized variable.
* Fix exponential parsing time of certain complex property values and selectors.
* Properly merge `@media` directives with comma-separated queries.
  E.g. `@media foo, bar { @media baz { ... } }` now becomes
  `@media foo and baz, bar and baz { ... }`.

## 3.1.11

* Allow control directives (such as `@if`) to be nested beneath properties.
* Allow property names to begin with a hyphen followed by interpolation (e.g. `-#{...}`).
* Fix a parsing error with interpolation in comma-separated lists.
* Make `--cache-store` with with `--update`.
* Properly report `ArgumentError`s that occur within user-defined functions.
* Don't crash on JRuby if the underlying Java doesn't support every Unicode encoding.
* Add new `updated_stylesheet` callback, which is run after each stylesheet has
  been successfully compiled. Thanks to [Christian Peters](https://github.com/ChristianPeters).
* Allow absolute paths to be used in an importer with a different root.
* Don't destructively modify the options when running `Sass::Plugin.force_update`.
* Prevent Regexp buffer overflows when parsing long strings
  (thanks to [Agworld](https://github.com/Agworld).

### Deprecations -- Must Read!

* The `updating_stylesheet` is deprecated and will be removed in a
  future release. Use the new `updated_stylesheet` callback instead.

## 3.1.10

* Fix another aspect of the 3.1.8 regression relating to `+`.

## 3.1.9

* Fix a regression in 3.1.8 that broke the `+` combinator in selectors.

* Deprecate the loud-comment flag when used with silent comments (e.g. `//!`).
  Using it with multi-line comments (e.g. `/*!`) still works.

## 3.1.8

* Deprecate parent selectors followed immediately by identifiers (e.g. `&foo`).
  This should never have worked, since it violates the rule
  of `&` only being usable where an element selector would.

* Add a `--force` option to the `sass` executable which makes `--update`
  always compile all stylesheets, even if the CSS is newer.

* Disallow semicolons at the end of `@import` directives in the indented syntax.

* Don't error out when being used as a library without requiring `fileutil`.

* Don't crash when Compass-style sprite imports are used with `StalenessChecker`
  (thanks to [Matthias Bauer](https://github.com/moeffju)).

* The numeric precision of numbers in Sass can now be set using the
  `--precision` option to the command line. Additionally, the default
  number of digits of precision in Sass output can now be
  changed by setting `Sass::Script::Number.precision` to an integer
  (defaults to 3). Since this value can now be changed, the `PRECISION`
  constant in `Sass::Script::Number` has been deprecated. In the unlikely
  event that you were using it in your code, you should now use
   `Sass::Script::Number.precision_factor` instead.

* Don't crash when running `sass-convert` with selectors with two commas in a row.

* Explicitly require Ruby >= 1.8.7 (thanks [Eric Mason](https://github.com/ericmason)).

* Properly validate the nesting of elements in imported stylesheets.

* Properly compile files in parent directories with `--watch` and `--update`.

* Properly null out options in mixin definitions before caching them. This fixes
  a caching bug that has been plaguing some Rails 3.1 users.

## 3.1.7

* Don't crash when doing certain operations with `@function`s.

## 3.1.6

* The option `:trace_selectors` can now be used to emit a full trace
  before each selector. This can be helpful for in-browser debugging of
  stylesheet imports and mixin includes. This option supersedes the
  `:line_comments` option and is superseded by the `:debug_info`
  option.

* Fix a bug where long `@if`/`@else` chains would cause exponential slowdown
  under some circumstances.

## 3.1.5

* Updated the vendored FSSM version, which will avoid segfaults on OS
  X Lion when using `--watch`.

## 3.1.4

* Sass no longer unnecessarily caches the sass options hash.
  This allows objects that cannot be marshaled to be placed into the
  options hash.

## 3.1.3

* Sass now logs message thru a logger object which can be changed to
  provide integration with other frameworks' logging infrastructure.


## 3.1.2

* Fix some issues that were breaking Sass when running within Rubinius.
* Fix some issues that were affecting Rails 3.1 integration.
* New function `zip` allows several lists to be combined into one
  list of lists. For example:
  `zip(1px 1px 3px, solid dashed solid, red green blue)` becomes
  `1px solid red, 1px dashed green, 3px solid blue`
* New function `index` returns the list index of a value
  within a list. For example: `index(1px solid red, solid)`
  returns `2`. When the value is not found `false` is returned.

## 3.1.1

* Make sure `Sass::Plugin` is loaded at the correct time in Rails 3.

## 3.1.0

* Add an {Sass::Script::Functions#invert `invert` function} that takes the inverse of colors.

* A new sass function called `if` can be used to emit one of two values
  based on the truth value of the first argument.
  For example, `if(true, 1px, 2px)` returns `1px` and `if(false, 1px, 2px)` returns `2px`.

* Compass users can now use the `--compass` flag
  to make the Compass libraries available for import.
  This will also load the Compass project configuration
  if run from the project root.

* Many performance optimizations have been made by [thedarkone](http://github.com/thedarkone).

* Allow selectors to contain extra commas to make them easier to modify.
  Extra commas will be removed when the selectors are converted to CSS.

* `@import` may now be used within CSS or `@media` rules.
  The imported file will be treated as though it were nested within the rule.
  Files with mixins may not be imported in nested contexts.

* If a comment starts with `!`, that comment will now be interpolated
  (`#{...}` will be replaced with the resulting value of the expression
  inside) and the comment will always be printed out in the generated CSS
  file -- even with compressed output. This is useful for adding copyright
  notices to your stylesheets.

* A new executable named `scss` is now available. It is exactly like the
  `sass` executable except it defaults to assuming input is in the SCSS syntax.
  Both programs will use the source file's extension to determine the syntax where
  possible.

### Sass-based Functions

While it has always been possible to add functions to Sass with Ruby, this release adds the ability to define new functions within Sass files directly.
For example:

    $grid-width: 40px;
    $gutter-width: 10px;
    
    @function grid-width($n) {
      @return $n * $grid-width + ($n - 1) * $gutter-width;
    }
    
    #sidebar { width: grid-width(5); }

Becomes:

    #sidebar {
      width: 240px; }

### Keyword Arguments

Both mixins and Sass functions now support the ability to pass in keyword arguments.
For example, with mixins:

    @mixin border-radius($value, $moz: true, $webkit: true, $css3: true) {
      @if $moz { -moz-border-radius: $value }
      @if $webkit { -webkit-border-radius: $value }
      @if $css3 { border-radius: $value }
    }

    @include border-radius(10px, $webkit: false);

And with functions:

    p {
      color: hsl($hue: 180, $saturation: 78%, $lightness: 57%);
    }

Keyword arguments are of the form `$name: value` and come after normal arguments.
They can be used for either optional or required arguments.
For mixins, the names are the same as the argument names for the mixins.
For functions, the names are defined along with the functions.
The argument names for the built-in functions are listed
{Sass::Script::Functions in the function documentation}.

Sass functions defined in Ruby can use the {Sass::Script::Functions.declare} method
to declare the names of the arguments they take.

#### New Keyword Functions

The new keyword argument functionality enables new Sass color functions
that use keywords to encompass a large amount of functionality in one function.

* The {Sass::Script::Functions#adjust_color adjust-color} function works like the old
  `lighten`, `saturate`, and `adjust-hue` methods.
  It increases and/or decreases the values of a color's properties by fixed amounts.
  For example, `adjust-color($color, $lightness: 10%)` is the same as `lighten($color, 10%)`:
  it returns `$color` with its lightness increased by 10%.

* The {Sass::Script::Functions#scale_color scale_color} function
  is similar to {Sass::Script::Functions#adjust adjust},
  but instead of increasing and/or decreasing a color's properties by fixed amounts,
  it scales them fluidly by percentages.
  The closer the percentage is to 100% (or -100%),
  the closer the new property value will be to its maximum (or minimum).
  For example, `scale-color(hsl(120, 70, 80), $lightness: 50%)`
  will change the lightness from 80% to 90%,
  because 90% is halfway between 80% and 100%.
  Similarly, `scale-color(hsl(120, 70, 50), $lightness: 50%)`
  will change the lightness from 50% to 75%.

* The {Sass::Script::Functions#change_color change-color} function simply changes a color's properties
  regardless of their old values.
  For example `change-color($color, $lightness: 10%)` returns `$color` with 10% lightness,
  and `change-color($color, $alpha: 0.7)` returns color with opacity 0.7.

Each keyword function accepts `$hue`, `$saturation`, `$value`,
`$red`, `$green`, `$blue`, and `$alpha` keywords,
with the exception of `scale-color()` which doesn't accept `$hue`.
These keywords modify the respective properties of the given color.

Each keyword function can modify multiple properties at once.
For example, `adjust-color($color, $lightness: 15%, $saturation: -10%)`
both lightens and desaturates `$color`.
HSL properties cannot be modified at the same time as RGB properties, though.

### Lists

Lists are now a first-class data type in Sass,
alongside strings, numbers, colors, and booleans.
They can be assigned to variables, passed to mixins,
and used in CSS declarations.
Just like the other data types (except booleans),
Sass lists look just like their CSS counterparts.
They can be separated either by spaces (e.g. `1px 2px 0 10px`)
or by commas (e.g. `Helvetica, Arial, sans-serif`).
In addition, individual values count as single-item lists.

Lists won't behave any differently in Sass 3.1 than they did in 3.0.
However, you can now do more with them using the new [list functions](Sass/Script/Functions.html#list-functions):

* The {Sass::Script::Functions#nth `nth($list, $n)` function} returns the nth item in a list.
  For example, `nth(1px 2px 10px, 2)` returns the second item, `2px`.
  Note that lists in Sass start at 1, not at 0 like they do in some other languages.

* The {Sass::Script::Functions#join `join($list1, $list2)` function}
  joins together two lists into one.
  For example, `join(1px 2px, 10px 5px)` returns `1px 2px 10px 5px`.

* The {Sass::Script::Functions#append `append($list, $val)` function}
  appends values to the end of a list.
  For example, `append(1px 2px, 10px)` returns `1px 2px 10px`.

* The {Sass::Script::Functions#join `length($list)` function}
  returns the length of a list.
  For example, `length(1px 2px 10px 5px)` returns `4`.

For more details about lists see {file:SASS_REFERENCE.md#lists the reference}.

#### `@each`

There's also a new directive that makes use of lists.
The {file:SASS_REFERENCE.md#each-directive `@each` directive} assigns a variable to each item in a list in turn,
like `@for` does for numbers.
This is useful for writing a bunch of similar styles
without having to go to the trouble of creating a mixin.
For example:

    @each $animal in puma, sea-slug, egret, salamander {
      .#{$animal}-icon {
        background-image: url('/images/#{$animal}.png');
      }
    }

is compiled to:

    .puma-icon {
      background-image: url('/images/puma.png'); }
    .sea-slug-icon {
      background-image: url('/images/sea-slug.png'); }
    .egret-icon {
      background-image: url('/images/egret.png'); }
    .salamander-icon {
      background-image: url('/images/salamander.png'); }

### `@media` Bubbling

Modern stylesheets often use `@media` rules to target styles
at certain sorts of devices, screen resolutions, or even orientations.
They're also useful for print and aural styling.
Unfortunately, it's annoying and repetitive to break the flow of a stylesheet
and add a `@media` rule containing selectors you've already written
just to tweak the style a little.

Thus, Sass 3.1 now allows you to nest `@media` rules within selectors.
It will automatically bubble them up to the top level,
putting all the selectors on the way inside the rule.
For example:

    .sidebar {
      width: 300px;
      @media screen and (orientation: landscape) {
        width: 500px;
      }
    }

is compiled to:

    .sidebar {
      width: 300px;
    }
    @media screen and (orientation: landscape) {
      .sidebar {
        width: 500px;
      }
    }

You can also nest `@media` directives within one another.
The queries will then be combined using the `and` operator.
For example:

    @media screen {
      .sidebar {
        @media (orientation: landscape) {
          width: 500px;
        }
      }
    }

is compiled to:

    @media screen and (orientation: landscape) {
      .sidebar {
        width: 500px;
      }
    }

### Nested `@import`

The `@import` statement can now be nested within other structures
such as CSS rules and `@media` rules. For example:

    @media print {
      @import "print";
    }

This imports `print.scss` and places all rules so imported within the `@media print` block.
This makes it easier to create stylesheets for specific media or sections of the document
and distributing those stylesheets across multiple files.

### Backwards Incompatibilities -- Must Read!

* When `@import` is given a path without `.sass`, `.scss`, or `.css` extension,
  and no file exists at that path, it will now throw an error.
  The old behavior of becoming a plain-CSS `@import` was deprecated
  and has now been removed.

* Get rid of the `--rails` flag for the `sass` executable.
  This flag hasn't been necessary since Rails 2.0.
  Existing Rails 2.0 installations will continue to work.

* Removed deprecated support for ! prefixed variables. Use $ to prefix variables now.

* Removed the deprecated css2sass executable. Use sass-convert now.

* Removed support for the equals operator in variable assignment. Use : now.

* Removed the sass2 mode from sass-convert. Users who have to migrate from sass2
  should install Sass 3.0 and quiet all deprecation warnings before installing Sass 3.1.

### Sass Internals

* It is now possible to define a custom importer that can be used to find imports using different import semantics than the default filesystem importer that Sass provides. For instance, you can use this to generate imports on the fly, look them up from a database, or implement different file naming conventions. See the {Sass::Importers::Base Importer Base class} for more information.

* It is now possible to define a custom cache store to allow for efficient caching of Sass files using alternative cache stores like memcached in environments where a writable filesystem is not available or where the cache need to be shared across many servers for dynamically generated stylesheet environments. See the {Sass::CacheStores::Base CacheStore Base class} for more information.

## 3.0.26 (Unreleased)

* Fix a performance bug in large SCSS stylesheets with many nested selectors.
  This should dramatically decrease compilation time of such stylesheets.

* Upgrade the bundled FSSM to version 0.2.3.
  This means `sass --watch` will work out of the box with Rubinius.

## 3.0.25

[Tagged on GitHub](http://github.com/nex3/haml/commit/3.0.25).

* When displaying a Sass error in an imported stylesheet,
  use the imported stylesheet's contents rather than the top-level stylesheet.

* Fix a bug that caused some lines with non-ASCII characters to be ignored in Ruby 1.8.

* Fix a bug where boolean operators (`and`, `or`, and `not`) wouldn't work at the end of a line
  in a multiline SassScript expression.

* When using `sass --update`, only update individual files when they've changed.

## 3.0.24

[Tagged on GitHub](http://github.com/nex3/haml/commit/3.0.24).

* Raise an error when `@else` appears without an `@if` in SCSS.

* Fix some cases where `@if` rules were causing the line numbers in error reports
  to become incorrect.

## 3.0.23

[Tagged on GitHub](http://github.com/nex3/haml/commit/3.0.23).

* Fix the error message for unloadable modules when running the executables under Ruby 1.9.2.

### `@charset` Change

The behavior of `@charset` has changed in version 3.0.23
in order to work around a bug in Safari,
where `@charset` declarations placed anywhere other than the beginning of the document
cause some CSS rules to be ignored.
This change also makes `@charset`s in imported files behave in a more useful way.

#### Ruby 1.9

When using Ruby 1.9, which keeps track of the character encoding of the Sass document internally,
`@charset` directive in the Sass stylesheet and any stylesheets it imports
are no longer directly output to the generated CSS.
They're still used for determining the encoding of the input and output stylesheets,
but they aren't rendered in the same way other directives are.

Instead, Sass adds a single `@charset` directive at the beginning of the output stylesheet
if necessary, whether or not the input stylesheet had a `@charset` directive.
It will add this directive if and only if the output stylesheet contains non-ASCII characters.
By default, the declared charset will be UTF-8,
but if the Sass stylesheet declares a different charset then that will be used instead if possible.

One important consequence of this scheme is that it's possible for a Sass file
to import partials with different encodings (e.g. one encoded as UTF-8 and one as IBM866).
The output will then be UTF-8, unless the importing stylesheet
declares a different charset.

#### Ruby 1.8

Ruby 1.8 doesn't have good support for encodings, so it uses a simpler but less accurate
scheme for figuring out what `@charset` declaration to use for the output stylesheet.
It just takes the first `@charset` declaration to appear in the stylesheet
or any of its imports and moves it to the beginning of the document.
This means that under Ruby 1.8 it's *not* safe to import files with different encodings.

## 3.0.22

[Tagged on GitHub](http://github.com/nex3/haml/commit/3.0.22).

* Remove `vendor/sass`, which snuck into the gem by mistake
  and was causing trouble for Heroku users (thanks to [Jacques Crocker](http://railsjedi.com/)).

* `sass-convert` now understands better when it's acceptable
  to remove parentheses from expressions.

## 3.0.21

[Tagged on GitHub](http://github.com/nex3/haml/commit/3.0.21).

* Fix the permissions errors for good.

* Fix more `#options` attribute errors.

## 3.0.20

[Tagged on GitHub](http://github.com/nex3/haml/commit/3.0.20).

* Fix some permissions errors.

* Fix `#options` attribute errors when CSS functions were used with commas.

## 3.0.19

[Tagged on GitHub](http://github.com/nex3/haml/commit/3.0.19).

* Make the alpha value for `rgba` colors respect {Sass::Script::Number::PRECISION}.

* Remove all newlines in selectors in `:compressed` mode.

* Make color names case-insensitive.

* Properly detect SCSS files when using `sass -c`.

* Remove spaces after commas in `:compressed` mode.

* Allow the `--unix-newlines` flag to work on Unix, where it's a no-op.

## 3.0.18

[Tagged on GitHub](http://github.com/nex3/haml/commit/3.0.18).

* Don't require `rake` in the gemspec, for bundler compatibility under
  JRuby. Thanks to [Gordon McCreight](http://www.gmccreight.com/blog).

* Add a command-line option `--stop-on-error` that causes Sass to exit
  when a file fails to compile using `--watch` or `--update`.

* Fix a bug in `haml_tag` that would allow duplicate attributes to be added
  and make `data-` attributes not work.

* Get rid of the annoying RDoc errors on install.

* Disambiguate references to the `Rails` module when `haml-rails` is installed.

* Allow `@import` in SCSS to import multiple files in the same `@import` rule.

## 3.0.17

[Tagged on GitHub](http://github.com/nex3/haml/commit/3.0.17).

* Disallow `#{}` interpolation in `@media` queries or unrecognized directives.
  This was never allowed, but now it explicitly throws an error
  rather than just producing invalid CSS.

* Make `sass --watch` not throw an error when passed a single file or directory.

* Understand that mingw counts as Windows.

* Make `sass --update` return a non-0 exit code if one or more files being updated
  contained an error.

## 3.0.16

[Tagged on GitHub](http://github.com/nex3/haml/commit/3.0.16).

* Fix a bug where certain sorts of comments would get improperly
  rendered in the `:compact` style.

* Always allow a trailing `*/` in loud comments in the indented syntax.

* Fix a performance issue with SCSS parsing in rare cases.
  Thanks to [Chris Eppstein](http://chriseppstein.github.com).

* Use better heuristics for figuring out when someone might be using
  the wrong syntax with `sass --watch`.

## 3.0.15

[Tagged on GitHub](http://github.com/nex3/haml/commit/3.0.15).

* Fix a bug where `sass --watch` and `sass --update` were completely broken.

* Allow `@import`ed values to contain commas.

## 3.0.14

[Tagged on GitHub](http://github.com/nex3/haml/commit/3.0.14).

* Properly parse paths with drive letters on Windows (e.g. `C:\Foo\Bar.sass`)
  in the Sass executable.

* Compile Sass files in a deterministic order.

* Fix a bug where comments after `@if` statements in SCSS
  weren't getting passed through to the output document.

## 3.0.13

[Tagged on GitHub](http://github.com/nex3/haml/commit/3.0.13).

## CSS `@import` Directives

Sass is now more intelligent about when to compile `@import` directives to plain CSS.
Any of the following conditions will cause a literal CSS `@import`:

* Importing a path with a `.css` extension (e.g. `@import "foo.css"`).
* Importing a path with a media type (e.g. `@import "foo" screen;`).
* Importing an HTTP path (e.g. `@import "http://foo.com/style.css"`).
* Importing any URL (e.g. `@import url(foo)`).

The former two conditions always worked, but the latter two are new.

## `-moz-calc` Support

The new [`-moz-calc()` function](http://hacks.mozilla.org/2010/06/css3-calc/) in Firefox 4
will now be properly parsed by Sass.
`calc()` was already supported, but because the parsing rules are different
than for normal CSS functions, this had to be expanded to include `-moz-calc`.

In anticipation of wider browser support, in fact,
*any* function named `-*-calc` (such as `-webkit-calc` or `-ms-calc`)
will be parsed the same as the `calc` function.

## `:-moz-any` Support

The [`:-moz-any` pseudoclass selector](http://hacks.mozilla.org/2010/05/moz-any-selector-grouping/)
is now parsed by Sass.

## `--require` Flag

The Sass command-line executable can now require Ruby files
using the `--require` flag (or `-r` for short).

## Rails Support

Make sure the default Rails options take precedence over the default non-Rails options.
This makes `./script/server --daemon` work again.

### Rails 3 Support

Support for Rails 3 versions prior to beta 4 has been removed.
Upgrade to Rails 3.0.0.beta4 if you haven't already.

## 3.0.12

[Tagged on GitHub](http://github.com/nex3/haml/commit/3.0.12).

## Rails 3 Support

Apparently the last version broke in new and exciting ways under Rails 3,
due to the inconsistent load order caused by certain combinations of gems.
3.0.12 hacks around that inconsistency, and *should* be fully Rails 3-compatible.

### Deprecated: Rails 3 Beta 3

Haml's support for Rails 3.0.0.beta.3 has been deprecated.
Haml 3.0.13 will only support 3.0.0.beta.4.

## 3.0.11

[Tagged on GitHub](http://github.com/nex3/haml/commit/3.0.11).

There were no changes made to Haml between versions 3.0.10 and 3.0.11.

## Rails 3 Support

Make sure Sass *actually* regenerates stylesheets under Rails 3.
The fix in 3.0.10 didn't work because the Rack stack we were modifying
wasn't reloaded at the proper time.

## Bug Fixes

* Give a decent error message when `--recursive` is used
  in `sass-convert` without a directory.

## 3.0.10

[Tagged on GitHub](http://github.com/nex3/haml/commit/3.0.10).

### Appengine-JRuby Support

The way we determine the location of the Haml installation
no longer breaks the version of JRuby
used by [`appengine-jruby`](http://code.google.com/p/appengine-jruby/).

### Rails 3 Support

Sass will regenerate stylesheets under Rails 3
even when no controllers are being accessed.

### Other Improvements

* When using `sass-convert --from sass2 --to sass --recursive`,
  suggest the use of `--in-place` as well.

## 3.0.9

[Tagged on GitHub](http://github.com/nex3/haml/commit/3.0.9).

There were no changes made to Sass between versions 3.0.8 and 3.0.9.
A bug in Gemcutter caused the gem to be uploaded improperly.

## 3.0.8

[Tagged on GitHub](http://github.com/nex3/haml/commit/3.0.8).

* Fix a bug with Rails versions prior to Rails 3.

## 3.0.7

[Tagged on GitHub](http://github.com/nex3/haml/commit/3.0.7).

### Encoding Support

Sass 3.0.7 adds support for `@charset` for declaring the encoding of a stylesheet.
For details see {file:SASS_REFERENCE.md#encodings the reference}.

The `sass` and `sass-convert` executables also now take an `-E` option
for specifying the encoding of Sass/SCSS/CSS files.

### Bug Fixes

* When compiling a file named `.sass` but with SCSS syntax specified,
  use the latter (and vice versa).

* Fix a bug where interpolation would cause some selectors to render improperly.

* If a line in a Sass comment starts with `*foo`,
  render it as `*foo` rather than `* *foo`.

## 3.0.6

[Tagged on GitHub](http://github.com/nex3/haml/commit/3.0.6).

There were no changes made to Sass between versions 3.0.5 and 3.0.6.

## 3.0.5

[Tagged on GitHub](http://github.com/nex3/haml/commit/3.0.5).

### `#{}` Interpolation in Properties

Previously, using `#{}` in some places in properties
would cause a syntax error.
Now it can be used just about anywhere.

Note that when `#{}` is used near operators like `/`,
those operators are treated as plain CSS
rather than math operators.
For example:

    p {
      $font-size: 12px;
      $line-height: 30px;
      font: #{$font-size}/#{$line-height};
    }

is compiled to:

    p {
      font: 12px/30px;
    }

This is useful, since normally {file:SASS_REFERENCE.md#division-and-slash
a slash with variables is treated as division}.

### Recursive Mixins

Mixins that include themselves will now print
much more informative error messages.
For example:

    @mixin foo {@include bar}
    @mixin bar {@include foo}
    @include foo

will print:

    An @include loop has been found:
        foo includes bar
        bar includes foo

Although it was previously possible to use recursive mixins
without causing infinite looping, this is now disallowed,
since there's no good reason to do it.

### Rails 3 Support

Fix Sass configuration under Rails 3.
Thanks [Dan Cheail](http://github.com/codeape).

### `sass --no-cache`

Make the `--no-cache` flag properly forbid Sass from writing `.sass-cache` files.

## 3.0.4

[Tagged on GitHub](http://github.com/nex3/haml/commit/3.0.4).

* Raise an informative error when function arguments have a mispaced comma,
  as in `foo(bar, )`.

* Fix a performance problem when using long function names
  such as `-moz-linear-gradient`.

## 3.0.3

[Tagged on GitHub](http://github.com/nex3/haml/commit/3.0.3).

### Rails 3 Support

Make sure Sass is loaded properly when using Rails 3
along with non-Rails-3-compatible plugins like some versions of `will_paginate`.

Also, In order to make some Rails loading errors like the above easier to debug,
Sass will now raise an error if `Rails.root` is `nil` when Sass is loading.
Previously, this would just cause the paths to be mis-set.

### Merb Support

Merb, including 1.1.0 as well as earlier versions,
should *really* work with this release.

### Bug Fixes

* Raise an informative error when mixin arguments have a mispaced comma,
  as in `@include foo(bar, )`.

* Make sure SassScript subtraction happens even when nothing else dynamic is going on.

* Raise an error when colors are used with the wrong number of digits.

## 3.0.2

[Tagged on GitHub](http://github.com/nex3/haml/commit/3.0.2).

### Merb 1.1.0 Support

Fixed a bug inserting the Sass plugin into the Merb 1.1.0 Rack application.

### Bug Fixes

* Allow identifiers to begin with multiple underscores.

* Don't raise an error when using `haml --rails` with older Rails versions.

## 3.0.1

[Tagged on GitHub](http://github.com/nex3/haml/commit/3.0.1).

### Installation in Rails

`haml --rails` is no longer necessary for installing Sass in Rails.
Now all you need to do is add `gem "haml"` to the Gemfile for Rails 3,
or add `config.gem "haml"` to `config/environment.rb` for previous versions.

`haml --rails` will still work,
but it has been deprecated and will print an error message.
It will not work in the next version of Sass.

### Rails 3 Beta Integration

* Make sure manually importing the Sass Rack plugin still works with Rails,
  even though it's not necessary now.

* Allow Sass to be configured in Rails even when it's being lazy-loaded.

### `:template_location` Methods

The {file:SASS_REFERENCE.md#template_location-option `:template_location` option}
can be either a String, a Hash, or an Array.
This makes it difficult to modify or use with confidence.
Thus, three new methods have been added for handling it:

* {Sass::Plugin::Configuration#template_location_array Sass::Plugin#template_location_array} --
  Returns the template locations and CSS locations formatted as an array.

* {Sass::Plugin::Configuration#add_template_location Sass::Plugin#add_template_location} --
  Converts the template location option to an array and adds a new location.

* {Sass::Plugin::Configuration#remove_template_location Sass::Plugin#remove_template_location} --
  Converts the template location option to an array and removes an existing location.

## 3.0.0
{#3-0-0}

[Tagged on GitHub](http://github.com/nex3/haml/commit/3.0.0).

### Deprecations -- Must Read!
{#3-0-0-deprecations}

* Using `=` for SassScript properties and variables is deprecated,
  and will be removed in Sass 3.2.
  Use `:` instead.
  See also [this changelog entry](#3-0-0-sass-script-context)

* Because of the above, property values using `:`
  will be parsed more thoroughly than they were before.
  Although all valid CSS3 properties
  as well as most hacks and proprietary syntax should be supported,
  it's possible that some properties will break.
  If this happens, please report it to [the Sass mailing list](http://groups.google.com/group/haml).

* In addition, setting the default value of variables
  with `||=` is now deprecated
  and will be removed in Sass 3.2.
  Instead, add `!default` to the end of the value.
  See also [this changelog entry](#3-0-0-default-flag)

* The `!` prefix for variables is deprecated,
  and will be removed in Sass 3.2.
  Use `$` as a prefix instead.
  See also [this changelog entry](#3-0-0-dollar-prefix).

* The `css2sass` command-line tool has been deprecated,
  and will be removed in Sass 3.2.
  Use the new `sass-convert` tool instead.
  See also [this changelog entry](#3-0-0-sass-convert).

* Selector parent references using `&` can now only be used
  where element names are valid.
  This is because Sass 3 fully parses selectors
  to support the new [`@extend` directive](#3-0-0-extend),
  and it's possible that the `&` could be replaced by an element name.

### SCSS (Sassy CSS)

Sass 3 introduces a new syntax known as SCSS
which is fully compatible with the syntax of CSS3,
while still supporting the full power of Sass.
This means that every valid CSS3 stylesheet
is a valid SCSS file with the same meaning.
In addition, SCSS understands most CSS hacks
and vendor-specific syntax, such as [IE's old `filter` syntax](http://msdn.microsoft.com/en-us/library/ms533754%28VS.85%29.aspx).

SCSS files use the `.scss` extension.
They can import `.sass` files, and vice-versa.
Their syntax is fully described in the {file:SASS_REFERENCE.md Sass reference};
if you're already familiar with Sass, though,
you may prefer the {file:SCSS_FOR_SASS_USERS.md intro to SCSS for Sass users}.

Since SCSS is a much more approachable syntax for those new to Sass,
it will be used as the default syntax for the reference,
as well as for most other Sass documentation.
The indented syntax will continue to be fully supported, however.

Sass files can be converted to SCSS using the new `sass-convert` command-line tool.
For example:

    # Convert a Sass file to SCSS
    $ sass-convert style.sass style.scss

**Note that if you're converting a Sass file written for Sass 2**,
you should use the `--from sass2` flag.
For example:

    # Convert a Sass file to SCSS
    $ sass-convert --from sass2 style.sass style.scss

    # Convert all Sass files to SCSS
    $ sass-convert --recursive --in-place --from sass2 --to scss stylesheets/

### Syntax Changes {#3-0-0-syntax-changes}

#### SassScript Context
{#3-0-0-sass-script-context}

The `=` character is no longer required for properties that use SassScript
(that is, variables and operations).
All properties now use SassScript automatically;
this means that `:` should be used instead.
Variables should also be set with `:`.
For example, what used to be

    // Indented syntax
    .page
      color = 5px + 9px

should now be

    // Indented syntax
    .page
      color: 5px + 9px

This means that SassScript is now an extension of the CSS3 property syntax.
All valid CSS3 properties are valid SassScript,
and will compile without modification
(some invalid properties work as well, such as Microsoft's proprietary `filter` syntax).
This entails a few changes to SassScript to make it fully CSS3-compatible,
which are detailed below.

This also means that Sass will now be fully parsing all property values,
rather than passing them through unchanged to the CSS.
Although care has been taken to support all valid CSS3,
as well as hacks and proprietary syntax,
it's possible that a property that worked in Sass 2 won't work in Sass 3.
If this happens, please report it to [the Sass mailing list](http://groups.google.com/group/haml).

Note that if `=` is used,
SassScript will be interpreted as backwards-compatibly as posssible.
In particular, the changes listed below don't apply in an `=` context.

The `sass-convert` command-line tool can be used
to upgrade Sass files to the new syntax using the `--in-place` flag.
For example:

    # Upgrade style.sass:
    $ sass-convert --in-place style.sass

    # Upgrade all Sass files:
    $ sass-convert --recursive --in-place --from sass2 --to sass stylesheets/

##### Quoted Strings

Quoted strings (e.g. `"foo"`) in SassScript now render with quotes.
In addition, unquoted strings are no longer deprecated,
and render without quotes.
This means that almost all strings that had quotes in Sass 2
should not have quotes in Sass 3.

Although quoted strings render with quotes when used with `:`,
they do not render with quotes when used with `#{}`.
This allows quoted strings to be used for e.g. selectors
that are passed to mixins.

Strings can be forced to be quoted and unquoted using the new
\{Sass::Script::Functions#unquote unquote} and \{Sass::Script::Functions#quote quote}
functions.

##### Division and `/`

Two numbers separated by a `/` character
are allowed as property syntax in CSS,
e.g. for the `font` property.
SassScript also uses `/` for division, however,
which means it must decide what to do
when it encounters numbers separated by `/`.

For CSS compatibility, SassScript does not perform division by default.
However, division will be done in almost all cases where division is intended.
In particular, SassScript will perform division
in the following three situations:

1. If the value, or any part of it, is stored in a variable.
2. If the value is surrounded by parentheses.
3. If the value is used as part of another arithmetic expression.

For example:

    p
      font: 10px/8px
      $width: 1000px
      width: $width/2
      height: (500px/2)
      margin-left: 5px + 8px/2px

is compiled to:

    p {
      font: 10px/8px;
      width: 500px;
      height: 250px;
      margin-left: 9px; }

##### Variable Defaults

Since `=` is no longer used for variable assignment,
assigning defaults to variables with `||=` no longer makes sense.
Instead, the `!default` flag
should be added to the end of the variable value.
This syntax is meant to be similar to CSS's `!important` flag.
For example:

    $var: 12px !default;

#### Variable Prefix Character
{#3-0-0-dollar-prefix}

The Sass variable character has been changed from `!`
to the more aesthetically-appealing `$`.
For example, what used to be

    !width = 13px
    .icon
      width = !width

should now be

    $width: 13px
    .icon
      width: $width

The `sass-convert` command-line tool can be used
to upgrade Sass files to the new syntax using the `--in-place` flag.
For example:

    # Upgrade style.sass:
    $ sass-convert --in-place style.sass

    # Upgrade all Sass files:
    $ sass-convert --recursive --in-place --from sass2 --to sass stylesheets/

`!` may still be used, but it's deprecated and will print a warning.
It will be removed in the next version of Sass, 3.2.

#### Variable and Mixin Names

SassScript variable and mixin names may now contain hyphens.
In fact, they may be any valid CSS3 identifier.
For example:

    $prettiest-color: #542FA9
    =pretty-text
      color: $prettiest-color

In order to allow frameworks like [Compass](http://compass-style.org)
to use hyphens in variable names
while maintaining backwards-compatibility,
variables and mixins using hyphens may be referred to
with underscores, and vice versa.
For example:

    $prettiest-color: #542FA9
    .pretty
      // Using an underscore instead of a hyphen works
      color: $prettiest_color

#### Single-Quoted Strings

SassScript now supports single-quoted strings.
They behave identically to double-quoted strings,
except that single quotes need to be backslash-escaped
and double quotes do not.

#### Mixin Definition and Inclusion

Sass now supports the `@mixin` directive as a way of defining mixins (like `=`),
as well as the `@include` directive as a way of including them (like `+`).
The old syntax is *not* deprecated,
and the two are fully compatible.
For example:

    @mixin pretty-text
      color: $prettiest-color

    a
      @include pretty-text

is the same as:

    =pretty-text
      color: $prettiest-color

    a
      +pretty-text

#### Sass Properties

New-style properties (with the colon after the name) in indented syntax
now allow whitespace before the colon. For example:

    foo
      color : blue

#### Sass `@import`

The Sass `@import` statement now allows non-CSS files to be specified with quotes,
for similarity with the SCSS syntax. For example, `@import "foo.sass"`
will now import the `foo.sass` file, rather than compiling to `@import "foo.sass";`.

### `@extend`
{#3-0-0-extend}

There are often cases when designing a page
when one class should have all the styles of another class,
as well as its own specific styles.
The most common way of handling this is to use both the more general class
and the more specific class in the HTML.
For example, suppose we have a design for a normal error
and also for a serious error. We might write our markup like so:

    <div class="error seriousError">
      Oh no! You've been hacked!
    </div>

And our styles like so:

    .error {
      border: 1px #f00;
      background-color: #fdd;
    }
    .seriousError {
      border-width: 3px;
    }

Unfortunately, this means that we have to always remember
to use `.error` with `.seriousError`.
This is a maintenance burden, leads to tricky bugs,
and can bring non-semantic style concerns into the markup.

The `@extend` directive avoids these problems
by telling Sass that one selector should inherit the styles of another selector.
For example:

    .error {
      border: 1px #f00;
      background-color: #fdd;
    }
    .seriousError {
      @extend .error;
      border-width: 3px;
    }

This means that all styles defined for `.error`
are also applied to `.seriousError`,
in addition to the styles specific to `.seriousError`.
In effect, everything with class `.seriousError` also has class `.error`.

Other rules that use `.error` will work for `.seriousError` as well.
For example, if we have special styles for errors caused by hackers:

    .error.intrusion {
      background-image: url("/image/hacked.png");
    }

Then `<div class="seriousError intrusion">`
will have the `hacked.png` background image as well.

#### How it Works

`@extend` works by inserting the extending selector (e.g. `.seriousError`)
anywhere in the stylesheet that the extended selector (.e.g `.error`) appears.
Thus the example above:

    .error {
      border: 1px #f00;
      background-color: #fdd;
    }
    .error.intrusion {
      background-image: url("/image/hacked.png");
    }
    .seriousError {
      @extend .error;
      border-width: 3px;
    }

is compiled to:

    .error, .seriousError {
      border: 1px #f00;
      background-color: #fdd; }

    .error.intrusion, .seriousError.intrusion {
      background-image: url("/image/hacked.png"); }

    .seriousError {
      border-width: 3px; }

When merging selectors, `@extend` is smart enough
to avoid unnecessary duplication,
so something like `.seriousError.seriousError` gets translated to `.seriousError`.
In addition, it won't produce selectors that can't match anything, like `#main#footer`.

See also {file:SASS_REFERENCE.md#extend the `@extend` reference documentation}.

### Colors

SassScript color values are much more powerful than they were before.
Support was added for alpha channels,
and most of Chris Eppstein's [compass-colors](http://chriseppstein.github.com/compass-colors) plugin
was merged in, providing color-theoretic functions for modifying colors.

One of the most interesting of these functions is {Sass::Script::Functions#mix mix},
which mixes two colors together.
This provides a much better way of combining colors and creating themes
than standard color arithmetic.

#### Alpha Channels

Sass now supports colors with alpha channels,
constructed via the {Sass::Script::Functions#rgba rgba}
and {Sass::Script::Functions#hsla hsla} functions.
Alpha channels are unaffected by color arithmetic.
However, the {Sass::Script::Functions#opacify opacify}
and {Sass::Script::Functions#transparentize transparentize} functions
allow colors to be made more and less opaque, respectively.

Sass now also supports functions that return the values of the
{Sass::Script::Functions#red red},
{Sass::Script::Functions#blue blue},
{Sass::Script::Functions#green green},
and {Sass::Script::Functions#alpha alpha}
components of colors.

#### HSL Colors

Sass has many new functions for using the HSL values of colors.
For an overview of HSL colors, check out [the CSS3 Spec](http://www.w3.org/TR/css3-color/#hsl-color).
All these functions work just as well on RGB colors
as on colors constructed with the {Sass::Script::Functions#hsl hsl} function.

* The {Sass::Script::Functions#lighten lighten}
  and {Sass::Script::Functions#darken darken}
  functions adjust the lightness of a color.

* The {Sass::Script::Functions#saturate saturate}
  and {Sass::Script::Functions#desaturate desaturate}
  functions adjust the saturation of a color.

* The {Sass::Script::Functions#adjust_hue adjust-hue}
  function adjusts the hue of a color.

* The {Sass::Script::Functions#hue hue},
  {Sass::Script::Functions#saturation saturation},
  and {Sass::Script::Functions#lightness lightness}
  functions return the corresponding HSL values of the color.

* The {Sass::Script::Functions#grayscale grayscale}
  function converts a color to grayscale.

* The {Sass::Script::Functions#complement complement}
  function returns the complement of a color.

### Other New Functions

Several other new functions were added to make it easier to have
more flexible arguments to mixins and to enable deprecation
of obsolete APIs.

* {Sass::Script::Functions#type_of `type-of`} -- Returns the type of a value.
* {Sass::Script::Functions#unit `unit`} --
  Returns the units associated with a number.
* {Sass::Script::Functions#unitless `unitless`} --
  Returns whether a number has units or not.
* {Sass::Script::Functions#comparable `comparable`} --
  Returns whether two numbers can be added or compared.

### Watching for Updates
{#3-0-0-watch}

The `sass` command-line utility has a new flag: `--watch`.
`sass --watch` monitors files or directories for updated Sass files
and compiles those files to CSS automatically.
This will allow people not using Ruby or [Compass](http://compass-style.org)
to use Sass without having to manually recompile all the time.

Here's the syntax for watching a directory full of Sass files:

    sass --watch app/stylesheets:public/stylesheets

This will watch every Sass file in `app/stylesheets`.
Whenever one of them changes,
the corresponding CSS file in `public/stylesheets` will be regenerated.
Any files that import that file will be regenerated, too.

The syntax for watching individual files is the same:

    sass --watch style.sass:out.css

You can also omit the output filename if you just want it to compile to name.css.
For example:

    sass --watch style.sass

This will update `style.css` whenever `style.sass` changes.

You can list more than one file and/or directory,
and all of them will be watched:

    sass --watch foo/style:public/foo bar/style:public/bar
    sass --watch screen.sass print.sass awful-hacks.sass:ie.css
    sass --watch app/stylesheets:public/stylesheets public/stylesheets/test.sass

File and directory watching is accessible from Ruby,
using the {Sass::Plugin::Compiler#watch Sass::Plugin#watch} function.

#### Bulk Updating

Another new flag for the `sass` command-line utility is `--update`.
It checks a group of Sass files to see if their CSS needs to be updated,
and updates if so.

The syntax for `--update` is just like watch:

    sass --update app/stylesheets:public/stylesheets
    sass --update style.sass:out.css
    sass --watch screen.sass print.sass awful-hacks.sass:ie.css

In fact, `--update` work exactly the same as `--watch`,
except that it doesn't continue watching the files
after the first check.

### `sass-convert` (née `css2sass`) {#3-0-0-sass-convert}

The `sass-convert` tool, which used to be known as `css2sass`,
has been greatly improved in various ways.
It now uses a full-fledged CSS3 parser,
so it should be able to handle any valid CSS3,
as well as most hacks and proprietary syntax.

`sass-convert` can now convert between Sass and SCSS.
This is normally inferred from the filename,
but it can also be specified using the `--from` and `--to` flags.
For example:

    $ generate-sass | sass-convert --from sass --to scss | consume-scss

It's also now possible to convert a file in-place --
that is, overwrite the old file with the new file.
This is useful for converting files in the [Sass 2 syntax](#3-0-0-deprecations)
to the new Sass 3 syntax,
e.g. by doing `sass-convert --in-place --from sass2 style.sass`.

#### `--recursive`

The `--recursive` option allows `sass-convert` to convert an entire directory of files.
`--recursive` requires both the `--from` and `--to` flags to be specified.
For example:

    # Convert all .sass files in stylesheets/ to SCSS.
    # "sass2" means that these files are assumed to use the Sass 2 syntax.
    $ sass-convert --recursive --from sass2 --to scss stylesheets/

#### `--dasherize`

The `--dasherize` options converts all underscores to hyphens,
which are now allowed as part of identifiers in Sass.
Note that since underscores may still be used in place of hyphens
when referring to mixins and variables,
this won't cause any backwards-incompatibilities.

#### Convert Less to SCSS

`sass-convert` can also convert [Less](http://lesscss.org) files
to SCSS (or the indented syntax, although I anticipate less interest in that).
For example:

    # Convert all .less files in the current directory into .scss files
    sass-convert --from less --to scss --recursive .

This is done using the Less parser, so it requires that the `less` RubyGem be installed.

##### Incompatibilities

Because of the reasonably substantial differences between Sass and Less,
there are some things that can't be directly translated,
and one feature that can't be translated at all.
In the tests I've run on open-source Less stylesheets,
none of these have presented issues, but it's good to be aware of them.

First, Less doesn't distinguish fully between mixins and selector inheritance.
In Less, all classes and some other selectors may be used as mixins,
alongside more Sass-like mixins.
If a class is being used as a mixin,
it may also be used directly in the HTML,
so it's not safe to translate it into a Sass mixin.
What `sass-convert` does instead is leave the class in the stylesheet as a class,
and use {file:SASS_REFERENCE.md#extend `@extend`}
rather than {file:SASS_REFERENCE.md#including_a_mixin `@include`}
to take on the styles of that class.
Although `@extend` and mixins work quite differently,
using `@extend` here doesn't actually seem to make a difference in practice.

Another issue with Less mixins is that Less allows nested selectors
(such as `.body .button` or `.colors > .teal`) to be used
as a means of "namespacing" mixins.
Sass's `@extend` doesn't work that way,
so it does away with the namespacing and just extends the base class
(so `.colors > .teal` becomes simply `@extend .teal`).
In practice, this feature doesn't seem to be widely-used,
but `sass-convert` will print a warning and leave a comment
when it encounters it just in case.

Finally, Less has the ability to directly access variables and property values
defined in other selectors, which Sass does not support.
Whenever such an accessor is used,
`sass-convert` will print a warning
and comment it out in the SCSS output.
Like namespaced mixins, though,
this does not seem to be a widely-used feature.

### `@warn` Directive

A new directive `@warn` has been added that allows Sass libraries to emit warnings.
This can be used to issue deprecation warnings, discourage sloppy use of mixins, etc.
`@warn` takes a single argument: a SassScript expression that will be
displayed on the console along with a stylesheet trace for locating the warning.
For example:

    @mixin blue-text {
      @warn "The blue-text mixin is deprecated. Use new-blue-text instead.";
      color: #00f;
    }

Warnings may be silenced with the new `--quiet` command line option,
or the corresponding {file:SASS_REFERENCE.md#quiet-option `:quiey` Sass option}.
This option will also affect warnings printed by Sass itself.
Warnings are off by default in the Rails, Rack, and Merb production environments.

### Sass::Plugin API

{Sass::Plugin} now has a large collection of callbacks that allow users
to run code when various actions are performed.
For example:

    Sass::Plugin.on_updating_stylesheet do |template, css|
      puts "#{template} has been compiled to #{css}!"
    end

For a full list of callbacks and usage notes, see the {Sass::Plugin} documentation.

{Sass::Plugin} also has a new method,
{Sass::Plugin#force_update_stylesheets force_update_stylesheets}.
This works just like {Sass::Plugin#update_stylesheets},
except that it doesn't check modification times and doesn't use the cache;
all stylesheets are always compiled anew.

### Output Formatting

Properties with a value and *also* nested properties
are now rendered with the nested properties indented.
For example:

    margin: auto
      top: 10px
      bottom: 20px

is now compiled to:

    margin: auto;
      margin-top: 10px;
      margin-bottom: 20px;

#### `:compressed` Style

When the `:compressed` style is used,
colors will be output as the minimal possible representation.
This means whichever is smallest of the HTML4 color name
and the hex representation (shortened to the three-letter version if possible).

### Stylesheet Updating Speed

Several caching layers were added to Sass's stylesheet updater.
This means that it should run significantly faster.
This benefit will be seen by people using Sass in development mode
with Rails, Rack, and Merb,
as well as people using `sass --watch` from the command line,
and to a lesser (but still significant) extent `sass --update`.
Thanks to [thedarkone](http://github.com/thedarkone).

### Error Backtraces

Numerous bugs were fixed with the backtraces given for Sass errors,
especially when importing files and using mixins.
All imports and mixins will now show up in the Ruby backtrace,
with the proper filename and line number.

In addition, when the `sass` executable encounters an error,
it now prints the filename where the error occurs,
as well as a backtrace of Sass imports and mixins.

### Ruby 1.9 Support

* Sass and `css2sass` now produce more descriptive errors
  when given a template with invalid byte sequences for that template's encoding,
  including the line number and the offending character.

* Sass and `css2sass` now accept Unicode documents with a
  [byte-order-mark](http://en.wikipedia.org/wiki/Byte_order_mark).

### Firebug Support

A new {file:SASS_REFERENCE.md#debug_info-option `:debug_info` option}
has been added that emits line-number and filename information
to the CSS file in a browser-readable format.
This can be used with the new [FireSass Firebug extension](https://addons.mozilla.org/en-US/firefox/addon/103988)
to report the Sass filename and line number for generated CSS files.

This is also available via the `--debug-info` command-line flag.

### Minor Improvements

* If a CSS or Sass function is used that has the name of a color,
  it will now be parsed as a function rather than as a color.
  For example, `fuchsia(12)` now renders as `fuchsia(12)`
  rather than `fuchsia 12`,
  and `tealbang(12)` now renders as `tealbang(12)`
  rather than `teal bang(12)`.

* The Sass Rails and Merb plugins now use Rack middleware by default.

* Haml is now compatible with the [Rip](http://hellorip.com/) package management system.
  Thanks to [Josh Peek](http://joshpeek.com/).

* Indented-syntax `/*` comments may now include `*` on lines beyond the first.

* A {file:SASS_REFERENCE.md#read_cache-option `:read_cache`} option has been added
  to allow the Sass cache to be read from but not written to.

* Stylesheets are no longer checked during each request
  when running tests in Rails.
  This should speed up some tests significantly.

## 2.2.24

[Tagged on GitHub](http://github.com/nex3/haml/commit/2.2.24).

* Parent references -- the `&` character --
  may only be placed at the beginning of simple selector sequences in Sass 3.
  Placing them elsewhere is deprecated in 2.2.24 and will print a warning.
  For example, `foo &.bar` is allowed, but `foo .bar&` is not.

## 2.2.23

[Tagged on GitHub](http://github.com/nex3/haml/commit/2.2.23).

* Don't crash when `rake gems` is run in Rails with Sass installed.
  Thanks to [Florian Frank](http://github.com/flori).

* When raising a file-not-found error,
  add a list of load paths that were checked.

* If an import isn't found for a cached Sass file and the
  {file:SASS_REFERENCE.md#full_exception `:full_exception option`} is enabled,
  print the full exception rather than raising it.

* Fix a bug with a weird interaction with Haml, DataMapper, and Rails 3
  that caused some tag helpers to go into infinite recursion.

## 2.2.22

[Tagged on GitHub](http://github.com/nex3/haml/commit/2.2.22).

* Add a railtie so Haml and Sass will be automatically loaded in Rails 3.
  Thanks to [Daniel Neighman](http://pancakestacks.wordpress.com/).

* Make loading the gemspec not crash on read-only filesystems like Heroku's.

## 2.2.21

[Tagged on GitHub](http://github.com/nex3/haml/commit/2.2.21).

* Fix a few bugs in the git-revision-reporting in {Sass::Version#version}.
  In particular, it will still work if `git gc` has been called recently,
  or if various files are missing.

* Always use `__FILE__` when reading files within the Haml repo in the `Rakefile`.
  According to [this bug report](http://github.com/carlhuda/bundler/issues/issue/44),
  this should make Sass work better with Bundler.

## 2.2.20

[Tagged on GitHub](http://github.com/nex3/haml/commit/2.2.20).

* If the cache file for a given Sass file is corrupt
  because it doesn't have enough content,
  produce a warning and read the Sass file
  rather than letting the exception bubble up.
  This is consistent with other sorts of sassc corruption handling.

* Calls to `defined?` shouldn't interfere with Rails' autoloading
  in very old versions (1.2.x).

## 2.2.19

[Tagged on GitHub](http://github.com/nex3/haml/commit/2.2.18).

There were no changes made to Sass between versions 2.2.18 and 2.2.19.

## 2.2.18

[Tagged on GitHub](http://github.com/nex3/haml/commit/2.2.18).

* Use `Rails.env` rather than `RAILS_ENV` when running under Rails 3.0.
  Thanks to [Duncan Grazier](http://duncangrazier.com/).

* Support `:line_numbers` as an alias for {file:SASS_REFERENCE.md#line_numbers-option `:line_comments`},
  since that's what the docs have said forever.
  Similarly, support `--line-numbers` as a command-line option.

* Add a `--unix-newlines` flag to all executables
  for outputting Unix-style newlines on Windows.

* Add a {file:SASS_REFERENCE.md#unix_newlines-option `:unix_newlines` option}
  for {Sass::Plugin} for outputting Unix-style newlines on Windows.

* Fix the `--cache-location` flag, which was previously throwing errors.
  Thanks to [tav](http://tav.espians.com/).

* Allow comments at the beginning of the document to have arbitrary indentation,
  just like comments elsewhere.
  Similarly, comment parsing is a little nicer than before.

## 2.2.17

[Tagged on GitHub](http://github.com/nex3/haml/commit/2.2.16).

* When the {file:SASS_REFERENCE.md#full_exception-option `:full_exception` option}
  is false, raise the error in Ruby code rather than swallowing it
  and printing something uninformative.

* Fixed error-reporting when something goes wrong when loading Sass
  using the `sass` executable.
  This used to raise a NameError because `Sass::SyntaxError` wasn't defined.
  Now it'll raise the correct exception instead.

* Report the filename in warnings about selectors without properties.

* `nil` values for Sass options are now ignored,
  rather than raising errors.

* Fix a bug that appears when Plugin template locations
  have multiple trailing slashes.
  Thanks to [Jared Grippe](http://jaredgrippe.com/).

### Must Read!

* When `@import` is given a filename without an extension,
  the behavior of rendering a CSS `@import` if no Sass file is found
  is deprecated.
  In future versions, `@import foo` will either import the template
  or raise an error.

## 2.2.16

[Tagged on GitHub](http://github.com/nex3/haml/commit/2.2.16).

* Fixed a bug where modules containing user-defined Sass functions
  weren't made available when simply included in {Sass::Script::Functions}
  ({Sass::Script::Functions Functions} needed to be re-included in
  {Sass::Script::Functions::EvaluationContext Functions::EvaluationContext}).
  Now the module simply needs to be included in {Sass::Script::Functions}.

## 2.2.15

[Tagged on GitHub](http://github.com/nex3/haml/commit/2.2.15).

* Added {Sass::Script::Color#with} for a way of setting color channels
  that's easier than manually constructing a new color
  and is forwards-compatible with alpha-channel colors
  (to be introduced in Sass 2.4).

* Added a missing require in Sass that caused crashes
  when it was being run standalone.

## 2.2.14

[Tagged on GitHub](http://github.com/nex3/haml/commit/2.2.14).

* All Sass functions now raise explicit errors if their inputs
  are of the incorrect type.

* Allow the SassScript `rgb()` function to take percentages
  in addition to numerical values.

* Fixed a bug where SassScript strings with `#` followed by `#{}` interpolation
  didn't evaluate the interpolation.

### SassScript Ruby API

These changes only affect people defining their own Sass functions
using {Sass::Script::Functions}.

* Sass::Script::Color#value attribute is deprecated.
  Use {Sass::Script::Color#rgb} instead.
  The returned array is now frozen as well.

* Add an `assert_type` function that's available to {Sass::Script::Functions}.
  This is useful for typechecking the inputs to functions.

### Rack Support

Sass 2.2.14 includes Rack middleware for running Sass,
meaning that all Rack-enabled frameworks can now use Sass.
To activate this, just add

    require 'sass/plugin/rack'
    use Sass::Plugin::Rack

to your `config.ru`.
See the {Sass::Plugin::Rack} documentation for more details.

## 2.2.13

[Tagged on GitHub](http://github.com/nex3/haml/commit/2.2.13).

There were no changes made to Sass between versions 2.2.12 and 2.2.13.

## 2.2.12

[Tagged on GitHub](http://github.com/nex3/haml/commit/2.2.12).

* Fix a stupid bug introduced in 2.2.11 that broke the Sass Rails plugin.

## 2.2.11

[Tagged on GitHub](http://github.com/nex3/haml/commit/2.2.11).

* Added a note to errors on properties that could be pseudo-classes (e.g. `:focus`)
  indicating that they should be backslash-escaped.

* Automatically interpret properties that could be pseudo-classes as such
  if {file:SASS_REFERENCE.md.html#property_syntax-option `:property_syntax`}
  is set to `:new`.

* Fixed `css2sass`'s generation of pseudo-classes so that they're backslash-escaped.

* Don't crash if the Haml plugin skeleton is installed and `rake gems:install` is run.

* Don't use `RAILS_ROOT` directly.
  This no longer exists in Rails 3.0.
  Instead abstract this out as `Haml::Util.rails_root`.
  This changes makes Haml fully compatible with edge Rails as of this writing.

* Make use of a Rails callback rather than a monkeypatch to check for stylesheet updates
  in Rails 3.0+.

## 2.2.10

[Tagged on GitHub](http://github.com/nex3/haml/commit/2.2.10).

* Add support for attribute selectors with spaces around the `=`.
  For example:

      a[href = http://google.com]
        color: blue

## 2.2.9

[Tagged on GitHub](http://github.com/nex3/haml/commit/2.2.9).

There were no changes made to Sass between versions 2.2.8 and 2.2.9.

## 2.2.8

[Tagged on GitHub](http://github.com/nex3/haml/commit/2.2.8).

There were no changes made to Sass between versions 2.2.7 and 2.2.8.

## 2.2.7

[Tagged on GitHub](http://github.com/nex3/haml/commit/2.2.7).

There were no changes made to Sass between versions 2.2.6 and 2.2.7.

## 2.2.6

[Tagged on GitHub](http://github.com/nex3/haml/commit/2.2.6).

* Don't crash when the `__FILE__` constant of a Ruby file is a relative path,
  as apparently happens sometimes in TextMate
  (thanks to [Karl Varga](http://github.com/kjvarga)).

* Add "Sass" to the `--version` string for the executables.

## 2.2.5

[Tagged on GitHub](http://github.com/nex3/haml/commit/2.2.5).

There were no changes made to Sass between versions 2.2.4 and 2.2.5.

## 2.2.4

[Tagged on GitHub](http://github.com/nex3/haml/commit/2.2.4).

* Don't add `require 'rubygems'` to the top of init.rb when installed
  via `sass --rails`. This isn't necessary, and actually gets
  clobbered as soon as haml/template is loaded.

* Document the previously-undocumented {file:SASS_REFERENCE.md#line-option `:line` option},
  which allows the number of the first line of a Sass file to be set for error reporting.

## 2.2.3

[Tagged on GitHub](http://github.com/nex3/haml/commit/2.2.3).

Sass 2.2.3 prints line numbers for warnings about selectors
with no properties.

## 2.2.2

[Tagged on GitHub](http://github.com/nex3/haml/commit/2.2.2).

Sass 2.2.2 is a minor bug-fix release.
Notable changes include better parsing of mixin definitions and inclusions
and better support for Ruby 1.9.

## 2.2.1

[Tagged on GitHub](http://github.com/nex3/haml/commit/2.2.1).

Sass 2.2.1 is a minor bug-fix release.

### Must Read!

* It used to be acceptable to use `-` immediately following variable names,
  without any whitespace in between (for example, `!foo-!bar`).
  This is now deprecated, so that in the future variables with hyphens
  can be supported. Surround `-` with spaces.

## 2.2.0

[Tagged on GitHub](http://github.com/nex3/haml/commit/2.2.0).

The 2.2 release marks a significant step in the evolution of the Sass
language. The focus has been to increase the power of Sass to keep
your stylesheets maintainable by allowing new forms of abstraction to
be created within your stylesheets and the stylesheets provided by
others that you can download and import into your own. The fundamental
units of abstraction in Sass are variables and mixins. Please read
below for a list of changes:

### Must Read!

* Sass Comments (//) used to only comment out a single line. This was deprecated
  in 2.0.10 and starting in 2.2, Sass comments will comment out any lines indented
  under them. Upgrade to 2.0.10 in order to see deprecation warnings where this change
  affects you.

* Implicit Strings within SassScript are now deprecated and will be removed in 2.4.
  For example: `border= !width solid #00F` should now be written as `border: #{!width} solid #00F`
  or as `border= !width "solid" #00F`. After upgrading to 2.2, you will see deprecation warnings
  if you have sass files that use implicit strings.


### Sass Syntax Changes

#### Flexible Indentation

The indentation of Sass documents is now flexible. The first indent
that is detected will determine the indentation style for that
document. Tabs and spaces may never be mixed, but within a document,
you may choose to use tabs or a flexible number of spaces.

#### Multiline Sass Comments

Sass Comments (//) will now comment out whatever is indented beneath
them. Previously they were single line when used at the top level of a
document. Upgrading to the latest stable version will give you
deprecation warnings if you have silent comments with indentation
underneath them.

#### Mixin Arguments

Sass Mixins now accept any number of arguments. To define a mixin with
arguments, specify the arguments as a comma-delimited list of
variables like so:

    =my-mixin(!arg1, !arg2, !arg3)

As before, the definition of the mixin is indented below the mixin
declaration. The variables declared in the argument list may be used
and will be bound to the values passed to the mixin when it is
invoked.  Trailing arguments may have default values as part of the
declaration:

    =my-mixin(!arg1, !arg2 = 1px, !arg3 = blue)

In the example above, the mixin may be invoked by passing 1, 2 or 3
arguments to it. A similar syntax is used to invoke a mixin that
accepts arguments:

    div.foo
      +my-mixin(1em, 3px)

When a mixin has no required arguments, the parenthesis are optional.

The default values for mixin arguments are evaluated in the global
context at the time when the mixin is invoked, they may also reference
the previous arguments in the declaration. For example:

    !default_width = 30px
    =my-fancy-mixin(!width = !default_width, !height = !width)
      width= !width
      height= !height

    .default-box
      +my-fancy-mixin

    .square-box
      +my-fancy-mixin(50px)

    .rectangle-box
      +my-fancy-mixin(25px, 75px)

    !default_width = 10px
    .small-default-box
      +my-fancy-mixin
    

compiles to:

    .default-box {
      width: 30px;
      height: 30px; }

    .square-box {
      width: 50px;
      height: 50px; }

    .rectangle-box {
      width: 25px;
      height: 75px; }

    .small-default-box {
      width: 10px;
      height: 10px; }
    

### Sass, Interactive

The sass command line option -i now allows you to quickly and
interactively experiment with SassScript expressions. The value of the
expression you enter will be printed out after each line. Example:

    $ sass -i
    >> 5px
    5px
    >> 5px + 10px
    15px
    >> !five_pixels = 5px
    5px
    >> !five_pixels + 10px
    15px

### SassScript

The features of SassScript have been greatly enhanced with new control
directives, new fundamental data types, and variable scoping.

#### New Data Types

SassScript now has four fundamental data types:

1. Number
2. String
3. Boolean (New in 2.2)
4. Colors

#### More Flexible Numbers

Like JavaScript, SassScript numbers can now change between floating
point and integers. No explicit casting or decimal syntax is
required. When a number is emitted into a CSS file it will be rounded
to the nearest thousandth, however the internal representation
maintains much higher precision.

#### Improved Handling of Units

While Sass has long supported numbers with units, it now has a much
deeper understanding of them. The following are examples of legal
numbers in SassScript:

    0, 1000, 6%, -2px, 5pc, 20em, or 2foo.

Numbers of the same unit may always be added and subtracted. Numbers
that have units that Sass understands and finds comparable, can be
combined, taking the unit of the first number. Numbers that have
non-comparable units may not be added nor subtracted -- any attempt to
do so will cause an error. However, a unitless number takes on the
unit of the other number during a mathematical operation. For example:

    >> 3mm + 4cm
    43mm
    >> 4cm + 3mm
    4.3cm
    >> 3cm + 2in
    8.08cm
    >> 5foo + 6foo
    11foo
    >> 4% + 5px
    SyntaxError: Incompatible units: 'px' and '%'.
    >> 5 + 10px
    15px

Sass allows compound units to be stored in any intermediate form, but
will raise an error if you try to emit a compound unit into your css
file.

    >> !em_ratio = 1em / 16px
    0.063em/px
    >> !em_ratio * 32px
    2em
    >> !em_ratio * 40px
    2.5em

#### Colors

A color value can be declared using a color name, hexadecimal,
shorthand hexadecimal, the rgb function, or the hsl function. When
outputting a color into css, the color name is used, if any, otherwise
it is emitted as hexadecimal value. Examples:

    > #fff
    white
    >> white
    white
    >> #FFFFFF
    white
    >> hsl(180, 100, 100)
    white
    >> rgb(255, 255, 255)
    white
    >> #AAA
    #aaaaaa

Math on color objects is performed piecewise on the rgb
components. However, these operations rarely have meaning in the
design domain (mostly they make sense for gray-scale colors).

    >> #aaa + #123
    #bbccdd
    >> #333 * 2
    #666666

#### Booleans

Boolean objects can be created by comparison operators or via the
`true` and `false` keywords.  Booleans can be combined using the
`and`, `or`, and `not` keywords.

    >> true
    true
    >> true and false
    false
    >> 5 < 10
    true
    >> not (5 < 10)
    false
    >> not (5 < 10) or not (10 < 5)
    true
    >> 30mm == 3cm
    true
    >> 1px == 1em
    false

#### Strings

Unicode escapes are now allowed within SassScript strings.

### Control Directives

New directives provide branching and looping within a sass stylesheet
based on SassScript expressions. See the [Sass
Reference](SASS_REFERENCE.md.html#control_directives) for complete
details.

#### @for

The `@for` directive loops over a set of numbers in sequence, defining
the current number into the variable specified for each loop. The
`through` keyword means that the last iteration will include the
number, the `to` keyword means that it will stop just before that
number.

    @for !x from 1px through 5px
      .border-#{!x}
        border-width= !x

compiles to:

    .border-1px {
      border-width: 1px; }

    .border-2px {
      border-width: 2px; }

    .border-3px {
      border-width: 3px; }

    .border-4px {
      border-width: 4px; }

    .border-5px {
      border-width: 5px; }

#### @if / @else if / @else

The branching directives `@if`, `@else if`, and `@else` let you select
between several branches of sass to be emitted, based on the result of
a SassScript expression. Example:

    !type = "monster"
    p
      @if !type == "ocean"
        color: blue
      @else if !type == "matador"
        color: red
      @else if !type == "monster"
        color: green
      @else
        color: black

is compiled to:

    p {
      color: green; }

#### @while

The `@while` directive lets you iterate until a condition is
met. Example:

    !i = 6
    @while !i > 0
      .item-#{!i}
        width = 2em * !i
      !i = !i - 2

is compiled to:

    .item-6 {
      width: 12em; }

    .item-4 {
      width: 8em; }

    .item-2 {
      width: 4em; }

### Variable Scoping

The term "constant" has been renamed to "variable." Variables can be
declared at any scope (a.k.a. nesting level) and they will only be
visible to the code until the next outdent. However, if a variable is
already defined in a higher level scope, setting it will overwrite the
value stored previously.

In this code, the `!local_var` variable is scoped and hidden from
other higher level scopes or sibling scopes:

    .foo
      .bar
        !local_var = 1px
        width= !local_var
      .baz
        // this will raise an undefined variable error.
        width= !local_var
      // as will this
      width= !local_var

In this example, since the `!global_var` variable is first declared at
a higher scope, it is shared among all lower scopes:

    !global_var = 1px
    .foo
      .bar
        !global_var = 2px
        width= !global_var
      .baz
        width= !global_var
      width= !global_var

compiles to:

    .foo {
      width: 2px; }
      .foo .bar {
        width: 2px; }
      .foo .baz {
        width: 2px; }


### Interpolation

Interpolation has been added. This allows SassScript to be used to
create dynamic properties and selectors.  It also cleans up some uses
of dynamic values when dealing with compound properties. Using
interpolation, the result of a SassScript expression can be placed
anywhere:

    !x = 1
    !d = 3
    !property = "border"
    div.#{!property}
      #{!property}: #{!x + !d}px solid
      #{!property}-color: blue

is compiled to:

    div.border {
      border: 4px solid;
      border-color: blue; }

### Sass Functions

SassScript defines some useful functions that are called using the
normal CSS function syntax:

    p
      color = hsl(0, 100%, 50%)

is compiled to:

    #main {
      color: #ff0000; }

The following functions are provided: `hsl`, `percentage`, `round`,
`ceil`, `floor`, and `abs`.  You can define additional functions in
ruby.

See {Sass::Script::Functions} for more information.


### New Options

#### `:line_comments`

To aid in debugging, You may set the `:line_comments` option to
`true`. This will cause the sass engine to insert a comment before
each selector saying where that selector was defined in your sass
code.

#### `:template_location`

The {Sass::Plugin} `:template_location` option now accepts a hash of
sass paths to corresponding css paths. Please be aware that it is
possible to import sass files between these separate locations -- they
are not isolated from each other.

### Miscellaneous Features

#### `@debug` Directive

The `@debug` directive accepts a SassScript expression and emits the
value of that expression to the terminal (stderr).

Example:

    @debug 1px + 2px

During compilation the following will be printed:

    Line 1 DEBUG: 3px

#### Ruby 1.9 Support

Sass now fully supports Ruby 1.9.1. 

#### Sass Cache

By default, Sass caches compiled templates and
[partials](SASS_REFERENCE.md.html#partials).  This dramatically speeds
up re-compilation of large collections of Sass files, and works best
if the Sass templates are split up into separate files that are all
[`@import`](SASS_REFERENCE.md.html#import)ed into one large file.

Without a framework, Sass puts the cached templates in the
`.sass-cache` directory.  In Rails and Merb, they go in
`tmp/sass-cache`.  The directory can be customized with the
[`:cache_location`](#cache_location-option) option.  If you don't want
Sass to use caching at all, set the [`:cache`](#cache-option) option
to `false`.<|MERGE_RESOLUTION|>--- conflicted
+++ resolved
@@ -3,7 +3,6 @@
 * Table of contents
 {:toc}
 
-<<<<<<< HEAD
 ## 3.2.0 (Unreleased)
 
 ### `@content`
@@ -128,11 +127,10 @@
 
 * `#{}` interpolation is now disallowed in all `@import` statements
   except for those using `url()`.
-=======
+
 ## 3.1.14
 
 * Fix a typo that was causing crashes on Ruby 1.9.
->>>>>>> 445559d0
 
 ## 3.1.13
 
