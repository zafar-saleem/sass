--- conflicted
+++ resolved
@@ -3,7 +3,6 @@
 * Table of contents
 {:toc}
 
-<<<<<<< HEAD
 ## 2.4.0 (Unreleased)
 
 ### Colors
@@ -246,12 +245,9 @@
   and `tealbang(12)` now renders as `tealbang(12)`
   rather than `teal bang(12)`.
 
-## 2.2.22 (Unreleased)
-=======
 ## 2.2.22
 
 [Tagged on GitHub](http://github.com/nex3/haml/commit/2.2.22).
->>>>>>> 0b537073
 
 * Add a railtie so Haml and Sass will be automatically loaded in Rails 3.
   Thanks to [Daniel Neighman](http://pancakestacks.wordpress.com/).
