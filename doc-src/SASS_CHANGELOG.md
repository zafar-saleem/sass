--- conflicted
+++ resolved
@@ -3,7 +3,6 @@
 * Table of contents
 {:toc}
 
-<<<<<<< HEAD
 ## 3.3.3 (14 March 2014)
 
 * Fix a bug in Sass that was causing caching errors when unserializable objects
@@ -473,15 +472,12 @@
 * `percentage()`, `round()`, `ceil()`, `floor()`, and `abs()` now
   take arguments named '$number' instead of '$value'.
 
-## 3.2.15 (7 March 2014)
-=======
-## 3.2.16
+## 3.2.16 (17 March 2014)
 
 * Handle a race condition in the filesystem cache store when a cache
   entry becomes invalidated.
 
-## 3.2.15
->>>>>>> 0a704835
+## 3.2.15 (7 March 2014)
 
 * Support `&.foo` when the parent selector has a newline followed by a comma.
 
