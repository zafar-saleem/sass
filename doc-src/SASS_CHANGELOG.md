# Sass Changelog

* Table of contents
{:toc}

<<<<<<< HEAD
## 3.3.0 (Unreleased)

### Backwards Incompatibilities -- Must Read!

* Sass will now throw an error when it encounters a single `@import` statement
  that tries to import more than one file. For example, if you have `@import
  "screen"` and both `screen.scss` and `_screen.scss` exist, a warning will be
  printed. This will become an error in future versions of Sass.

## 3.2.3 (Unreleased)
=======
## 3.2.3
>>>>>>> 62f21c5b

* `sass --watch` no longer crashs when a file in a watched directory is deleted.

* Allow `@extend` within bubbling nodes such as `@media`.

* Fix various JRuby incompatibilities and test failures.

* Work around a performance bug that arises from using `@extend` with
  deeply-nested selectors.

## 3.2.2

* Add a `--poll` option to force `sass --watch` to use the polling backend to
  [Listen](https://github.com/guard/listen).

* Fix some error reporting bugs related to `@import`.

* Treat [protocol-relative URLs][pru] in `@import`s as static URLs, just like
  `http` and `https` URLs.

* Improve the error message for misplaced simple selectors.

* Fix an option-handling bug that was causing errors with the Compass URL
  helpers.

* Fix a performance issue with `@import` that only appears when
  ActiveSupport is loaded.

* Fix flushing of actions to stdout. Thanks to [Russell Davis]
  (http://github.com/russelldavis).

* Fix the documentation for the `max()` function.

* Fix a `@media` parsing bug.

[pru]: http://paulirish.com/2010/the-protocol-relative-url/

### Deprecations -- Must Read!

* Sass will now print a warning when it encounters a single `@import` statement
  that tries to import more than one file. For example, if you have `@import
  "screen"` and both `screen.scss` and `_screen.scss` exist, a warning will be
  printed. This will become an error in future versions of Sass.

## 3.2.1 (15 August 2012)

* Fix a buggy interaction with Pow and Capybara that caused `EOFError`s.

## 3.2.0 (10 August 2012)

### `@content`

A mixin include can now accept a block of content ({file:SASS_REFERENCE.md#mixin-content Reference Documentation}).
The style block will be passed to the mixin and can be placed at the point @content is used. E.g.:

    @mixin iphone {
      @media only screen and (max-width: 480px) {
        @content;
      }
    }

    @include iphone {
      body { color: red }
    }

Or in `.sass` syntax:

    =iphone
      @media only screen and (max-width: 480px)
        @content

    +iphone
      body
        color: red

Produces:

    @media only screen and (max-width: 480px) {
      body { color: red }
    }

Note that the contents passed to the mixin are evaluated in the scope they are used,
not the scope of the mixin. {file:SASS_REFERENCE.md#variable_scope_and_content_blocks More on variable scoping.}

### Placeholder Selectors: `%foo`

Sass supports a new, special type of selector called a "placeholder selector".
These look like class and id selectors, except the `#` or `.` is replaced by `%`.
They're meant to be used with the {file:SASS_REFERENCE.md#extend `@extend` directive},
when you want to write styles to be extended
but you don't want the base styles to appear in the CSS.

On its own, a placeholder selector just causes a ruleset not to be rendered.
For example:

    // This ruleset won't be rendered on its own.
    #context a%extreme {
      color: blue;
      font-weight: bold;
      font-size: 2em;
    }

However, placeholder selectors can be extended, just like classes and ids.
The extended selectors will be generated, but the base placeholder selector will not.
For example:

    .notice { @extend %extreme; }

Is compiled to:

    #context a.notice {
      color: blue;
      font-weight: bold;
      font-size: 2em;
    }

### Variable Arguments

Mixins and functions now both support variable arguments. When defining a mixin
or function, you can add `...` after the final argument to have it accept an
unbounded number of arguments and package them into a list. When calling a mixin
or function, you can add `...` to expand the final argument (if it's a list) so
that each value is passed as a separate argument. For example:

    @mixin box-shadow($shadows...) {
      // $shadows is a list of all arguments passed to box-shadow
      -moz-box-shadow: $shadows;
      -webkit-box-shadow: $shadows;
      box-shadow: $shadows;      
    }

    // This is the same as "@include spacing(1, 2, 3);"
    $values: 1, 2, 3;
    @include spacing($values...);

Finally, if a variable argument list is passed directly on to another mixin or
function, it will also pass along any keyword arguments. This means that you can
wrap a pre-existing mixin or function and add new functionality without changing
the call signature.

### Directive Interpolation

`#{}` interpolation is now allowed in all plain CSS directives
(such as `@font-face`, `@keyframes`, and of course `@media`).

In addition, `@media` gets some special treatment.
In addition to allowing `#{}` interpolation,
expressions may be used directly in media feature queries.
This means that you can write e.g.:

    $media: screen;
    $feature: -webkit-min-device-pixel-ratio;
    $value: 1.5;

    @media #{$media} and ($feature: $value) {
      ...
    }

This is intended to allow authors to easily write mixins
that make use of `@media` and other directives dynamically.

### Smaller Improvements

* Mixins and functions may now be defined in a nested context, for example
  within `@media` rules. This also allows files containing them to be imported
  in such contexts.

* Previously, only the `:-moz-any` selector was supported; this has been
  expanded to support any vendor prefix, as well as the plain `:any` selector.

* All proposed [CSS4 selectors](http://dev.w3.org/csswg/selectors4/) are now
  supported, including reference selectors (e.g. `.foo /attr/ .bar`) and subject
  selectors (e.g. `.foo!`).

* Sass now supports a global list of load paths, accessible via
  {Sass.load_paths}. This allows plugins and libraries to easily register their
  Sass files such that they're accessible to all {Sass::Engine} instances.

* `Sass.load_paths` is initialized to the value of the `SASS_PATH`environment
  variable. This variable should contain a colon-separated list of load paths
  (semicolon-separated on Windows).

* In certain cases, redundant selectors used to be created as a result of a
  single rule having multiple `@extend`s. That redundancy has been eliminated.

* Redundant selectors were also sometimes created by nested selectors
  using `@extend`. That redundancy has been eliminated as well.

* There is now much more comprehensive support for using `@extend` alongside
  CSS3 selector combinators (`+`, `~`, and `>`). These combinators will now be
  merged as much as possible.

* The full set of [extended color keywords](http://www.w3.org/TR/css3-color/#svg-color)
  are now supported by Sass. They may be used to refer to color objects, and
  colors will render using those color names when appropriate.

* Sass 3.2 adds the \{Sass::Script::Functions#ie_hex_str `ie-hex-str`} function
  which returns a hex string for a color suitable for use with IE filters.

* Sass 3.2 adds the \{Sass::Script::Functions#min `min`} and
  \{Sass::Script::Functions#max `max`} functions, which return the minimum and
  maximum of several values.

* Sass functions are now more strict about how keyword arguments can be passed.

* Decimal numbers now default to five digits of precision after the decimal
  point.

* The \{Sass::Script::Functions::EvaluationContext.options options hash}
  available to Sass functions now contains the filename of the file that the
  function was executed in, rather than the top-level file.

### Backwards Incompatibilities -- Must Read!

#### `@extend` Warnings

Any `@extend` that doesn't match any selectors in the document will now print a
warning. These warnings will become errors in future versions of Sass. This will
help protect against typos and make it clearer why broken styles aren't working.
For example:

    h1.notice {color: red}
    a.important {@extend .notice}

This will print a warning, since the only use of `.notice` can't be merged with
`a`.

You can declare that you don't want warnings for a specific `@extend` by using
the `!optional` flag. For example:

    h1.notice {color: red}
    a.important {@extend .notice !optional}

This will not print a warning.

#### Smaller Incompatibilities

* Parent selectors followed immediately by identifiers (e.g. `&foo`)
  are fully disallowed.
  They were deprecated in 3.1.8.

* `#{}` interpolation is now allowed in all comments.

* The `!` flag may not be used with `//` comments (e.g. `//!`).

* `#{}` interpolation is now disallowed in all `@import` statements
  except for those using `url()`.

* `sass-convert` no longer supports converting files from LessCSS.

## 3.1.21 (10 August 2012)

* Preserve single-line comments that are embedded within multi-line comments.
* Preserve newlines in nested selectors when those selectors are used multiple
  times in the same document.
* Allow tests to be run without the `LANG` environment variable set.
* Update the bundled version of [Listen](https://github.com/guard/listen) to
  0.4.7.
* Sass will now convert `px` to other absolute units using the
  conversion ratio of `96px == 1in` as dictated by the
  [CSS Spec](http://www.w3.org/TR/CSS21/syndata.html#length-units)

## 3.1.20

* Don't crash if a UTF encoding isn't found. Thanks to [Andrew
  Garbutt](http://github.com/techsplicer).
* Properly watch files recursively with `sass --watch`. Thanks to [Sébastien
  Tisserant](https://github.com/sebweaver).
* Fix the documentation for the \{Sass::Script::Functions#append append()}
  function.
* Support the `saturate()`, `opacity()`, and `invert()` functions when used as
  in the [Filter Effects][filter] spec.
* Support MacRuby. Thanks to [Will Glynn](http://github.com/delta407).

[filter]: https://dvcs.w3.org/hg/FXTF/raw-file/tip/filters/index.html

## 3.1.19

* Fix an `uninitialized constant Sass::Exec::Sass::Util` error when using the
  command-line tool.
* Allow `@extend` within directives such as `@media` as long as it only extends
  selectors that are within the same directive.

## 3.1.18

* Ruby 2.0 compatibility. Thanks to [Jeremy
  Kemper](https://github.com/jeremy).

### Deprecations -- Must Read!

* Deprecate the use of `@extend` within directives such as `@media`. This has
  never worked correctly, and now it's officially deprecated. It will be an
  error in 3.2.

## 3.1.17

* Don't crash when calling `#inspect` on an internal Sass tree object in Ruby
  1.9.
* Fix some bugs in `sass --watch` introduced in 3.1.16. Thanks to [Maher
  Sallam](https://github.com/Maher4Ever).
* Support bare interpolation in the value portion of attribute
  selectors (e.g. `[name=#{$value}]`).
* Support keyword arguments for the `invert()` function.
* Handle backslash-separated paths better on Windows.
* Fix `rake install` on Ruby 1.9.
* Properly convert nested `@if` statements with `sass-convert`.

## 3.1.16

* Fix some bugs in `sass-convert` selector parsing when converting from CSS.
* Substantially improve compilation performance on Ruby 1.8.
* Support the `@-moz-document` directive's non-standard `url-prefix` and
  `domain` function syntax.
* Support the [`@supports` directive](http://www.w3.org/TR/css3-conditional/#at-supports).
* Fix a performance issue when using `/*! */` comments with the Rails asset
  pipeline.
* Support `-moz-element`.
* Properly handle empty lists in `sass-convert`.
* Move from [FSSM](https://github.com/ttilley/fssm) to
  [Listen](https://github.com/guard/listen) for file-system monitoring.

## 3.1.15

* Support extending multiple comma-separated selectors (e.g. `@extend .foo, .bar`).
  This is just a terser way to write multiple `@extend`s
  (e.g. `@extend .foo; @extend .bar`).
  This wasn't previously intended to work, but it did in the indented syntax only.
* Avoid more stack overflows when there are import loops in files.
* Update the bundled [FSSM](https://github.com/ttilley/fssm) to version 0.2.8.1.
* Make the `grayscale` function work with `-webkit-filter`.
* Provide a better error message for selectors beginning with `/`
  in the indented syntax.
* Flush standard output after printing notifications in `sass --watch`.
* Fix variable definitions in the REPL.

## 3.1.14

* Fix a typo that was causing crashes on Ruby 1.9.

## 3.1.13

* Fix a smattering of subtle bugs that would crop up when using multibyte
  character sets.
* Fix a bug when using `@extend` with selectors containing newlines.
* Make boolean operators short-circuit.
* Remove unnecessary whitespace in selectors in `:compressed` mode.
* Don't output debug info within non-`@media` directives.
* Make sure `:after` and `:before` selectors end up on the end of
  selectors resulting from `@extend`.
* Fix a bug when using imports containing invalid path characters on Windows.
* Bubble CSS `@import` statements to the top of stylesheets.

## 3.1.12

* Compatibility with the `mathn` library
  (thanks to [Thomas Walpole](https://github.com/twalpole)).
* Fix some infinite loops with mixins that were previously uncaught.
* Catch infinite `@import` loops.
* Fix a deprecation warning in `sass --update` and `--watch`
  (thanks to [Marcel Köppen](https://github.com/Marzelpan)).
* Don't make `$important` a special pre-initialized variable.
* Fix exponential parsing time of certain complex property values and selectors.
* Properly merge `@media` directives with comma-separated queries.
  E.g. `@media foo, bar { @media baz { ... } }` now becomes
  `@media foo and baz, bar and baz { ... }`.

## 3.1.11

* Allow control directives (such as `@if`) to be nested beneath properties.
* Allow property names to begin with a hyphen followed by interpolation (e.g. `-#{...}`).
* Fix a parsing error with interpolation in comma-separated lists.
* Make `--cache-store` with with `--update`.
* Properly report `ArgumentError`s that occur within user-defined functions.
* Don't crash on JRuby if the underlying Java doesn't support every Unicode encoding.
* Add new `updated_stylesheet` callback, which is run after each stylesheet has
  been successfully compiled. Thanks to [Christian Peters](https://github.com/ChristianPeters).
* Allow absolute paths to be used in an importer with a different root.
* Don't destructively modify the options when running `Sass::Plugin.force_update`.
* Prevent Regexp buffer overflows when parsing long strings
  (thanks to [Agworld](https://github.com/Agworld).

### Deprecations -- Must Read!

* The `updating_stylesheet` is deprecated and will be removed in a
  future release. Use the new `updated_stylesheet` callback instead.

## 3.1.10

* Fix another aspect of the 3.1.8 regression relating to `+`.

## 3.1.9

* Fix a regression in 3.1.8 that broke the `+` combinator in selectors.

* Deprecate the loud-comment flag when used with silent comments (e.g. `//!`).
  Using it with multi-line comments (e.g. `/*!`) still works.

## 3.1.8

* Deprecate parent selectors followed immediately by identifiers (e.g. `&foo`).
  This should never have worked, since it violates the rule
  of `&` only being usable where an element selector would.

* Add a `--force` option to the `sass` executable which makes `--update`
  always compile all stylesheets, even if the CSS is newer.

* Disallow semicolons at the end of `@import` directives in the indented syntax.

* Don't error out when being used as a library without requiring `fileutil`.

* Don't crash when Compass-style sprite imports are used with `StalenessChecker`
  (thanks to [Matthias Bauer](https://github.com/moeffju)).

* The numeric precision of numbers in Sass can now be set using the
  `--precision` option to the command line. Additionally, the default
  number of digits of precision in Sass output can now be
  changed by setting `Sass::Script::Number.precision` to an integer
  (defaults to 3). Since this value can now be changed, the `PRECISION`
  constant in `Sass::Script::Number` has been deprecated. In the unlikely
  event that you were using it in your code, you should now use
   `Sass::Script::Number.precision_factor` instead.

* Don't crash when running `sass-convert` with selectors with two commas in a row.

* Explicitly require Ruby >= 1.8.7 (thanks [Eric Mason](https://github.com/ericmason)).

* Properly validate the nesting of elements in imported stylesheets.

* Properly compile files in parent directories with `--watch` and `--update`.

* Properly null out options in mixin definitions before caching them. This fixes
  a caching bug that has been plaguing some Rails 3.1 users.

## 3.1.7

* Don't crash when doing certain operations with `@function`s.

## 3.1.6

* The option `:trace_selectors` can now be used to emit a full trace
  before each selector. This can be helpful for in-browser debugging of
  stylesheet imports and mixin includes. This option supersedes the
  `:line_comments` option and is superseded by the `:debug_info`
  option.

* Fix a bug where long `@if`/`@else` chains would cause exponential slowdown
  under some circumstances.

## 3.1.5

* Updated the vendored FSSM version, which will avoid segfaults on OS
  X Lion when using `--watch`.

## 3.1.4

* Sass no longer unnecessarily caches the sass options hash.
  This allows objects that cannot be marshaled to be placed into the
  options hash.

## 3.1.3

* Sass now logs message thru a logger object which can be changed to
  provide integration with other frameworks' logging infrastructure.


## 3.1.2

* Fix some issues that were breaking Sass when running within Rubinius.
* Fix some issues that were affecting Rails 3.1 integration.
* New function `zip` allows several lists to be combined into one
  list of lists. For example:
  `zip(1px 1px 3px, solid dashed solid, red green blue)` becomes
  `1px solid red, 1px dashed green, 3px solid blue`
* New function `index` returns the list index of a value
  within a list. For example: `index(1px solid red, solid)`
  returns `2`. When the value is not found `false` is returned.

## 3.1.1

* Make sure `Sass::Plugin` is loaded at the correct time in Rails 3.

## 3.1.0

* Add an {Sass::Script::Functions#invert `invert` function} that takes the inverse of colors.

* A new sass function called `if` can be used to emit one of two values
  based on the truth value of the first argument.
  For example, `if(true, 1px, 2px)` returns `1px` and `if(false, 1px, 2px)` returns `2px`.

* Compass users can now use the `--compass` flag
  to make the Compass libraries available for import.
  This will also load the Compass project configuration
  if run from the project root.

* Many performance optimizations have been made by [thedarkone](http://github.com/thedarkone).

* Allow selectors to contain extra commas to make them easier to modify.
  Extra commas will be removed when the selectors are converted to CSS.

* `@import` may now be used within CSS or `@media` rules.
  The imported file will be treated as though it were nested within the rule.
  Files with mixins may not be imported in nested contexts.

* If a comment starts with `!`, that comment will now be interpolated
  (`#{...}` will be replaced with the resulting value of the expression
  inside) and the comment will always be printed out in the generated CSS
  file -- even with compressed output. This is useful for adding copyright
  notices to your stylesheets.

* A new executable named `scss` is now available. It is exactly like the
  `sass` executable except it defaults to assuming input is in the SCSS syntax.
  Both programs will use the source file's extension to determine the syntax where
  possible.

### Sass-based Functions

While it has always been possible to add functions to Sass with Ruby, this release adds the ability to define new functions within Sass files directly.
For example:

    $grid-width: 40px;
    $gutter-width: 10px;

    @function grid-width($n) {
      @return $n * $grid-width + ($n - 1) * $gutter-width;
    }

    #sidebar { width: grid-width(5); }

Becomes:

    #sidebar {
      width: 240px; }

### Keyword Arguments

Both mixins and Sass functions now support the ability to pass in keyword arguments.
For example, with mixins:

    @mixin border-radius($value, $moz: true, $webkit: true, $css3: true) {
      @if $moz { -moz-border-radius: $value }
      @if $webkit { -webkit-border-radius: $value }
      @if $css3 { border-radius: $value }
    }

    @include border-radius(10px, $webkit: false);

And with functions:

    p {
      color: hsl($hue: 180, $saturation: 78%, $lightness: 57%);
    }

Keyword arguments are of the form `$name: value` and come after normal arguments.
They can be used for either optional or required arguments.
For mixins, the names are the same as the argument names for the mixins.
For functions, the names are defined along with the functions.
The argument names for the built-in functions are listed
{Sass::Script::Functions in the function documentation}.

Sass functions defined in Ruby can use the {Sass::Script::Functions.declare} method
to declare the names of the arguments they take.

#### New Keyword Functions

The new keyword argument functionality enables new Sass color functions
that use keywords to encompass a large amount of functionality in one function.

* The {Sass::Script::Functions#adjust_color adjust-color} function works like the old
  `lighten`, `saturate`, and `adjust-hue` methods.
  It increases and/or decreases the values of a color's properties by fixed amounts.
  For example, `adjust-color($color, $lightness: 10%)` is the same as `lighten($color, 10%)`:
  it returns `$color` with its lightness increased by 10%.

* The {Sass::Script::Functions#scale_color scale_color} function
  is similar to {Sass::Script::Functions#adjust adjust},
  but instead of increasing and/or decreasing a color's properties by fixed amounts,
  it scales them fluidly by percentages.
  The closer the percentage is to 100% (or -100%),
  the closer the new property value will be to its maximum (or minimum).
  For example, `scale-color(hsl(120, 70, 80), $lightness: 50%)`
  will change the lightness from 80% to 90%,
  because 90% is halfway between 80% and 100%.
  Similarly, `scale-color(hsl(120, 70, 50), $lightness: 50%)`
  will change the lightness from 50% to 75%.

* The {Sass::Script::Functions#change_color change-color} function simply changes a color's properties
  regardless of their old values.
  For example `change-color($color, $lightness: 10%)` returns `$color` with 10% lightness,
  and `change-color($color, $alpha: 0.7)` returns color with opacity 0.7.

Each keyword function accepts `$hue`, `$saturation`, `$value`,
`$red`, `$green`, `$blue`, and `$alpha` keywords,
with the exception of `scale-color()` which doesn't accept `$hue`.
These keywords modify the respective properties of the given color.

Each keyword function can modify multiple properties at once.
For example, `adjust-color($color, $lightness: 15%, $saturation: -10%)`
both lightens and desaturates `$color`.
HSL properties cannot be modified at the same time as RGB properties, though.

### Lists

Lists are now a first-class data type in Sass,
alongside strings, numbers, colors, and booleans.
They can be assigned to variables, passed to mixins,
and used in CSS declarations.
Just like the other data types (except booleans),
Sass lists look just like their CSS counterparts.
They can be separated either by spaces (e.g. `1px 2px 0 10px`)
or by commas (e.g. `Helvetica, Arial, sans-serif`).
In addition, individual values count as single-item lists.

Lists won't behave any differently in Sass 3.1 than they did in 3.0.
However, you can now do more with them using the new [list functions](Sass/Script/Functions.html#list-functions):

* The {Sass::Script::Functions#nth `nth($list, $n)` function} returns the nth item in a list.
  For example, `nth(1px 2px 10px, 2)` returns the second item, `2px`.
  Note that lists in Sass start at 1, not at 0 like they do in some other languages.

* The {Sass::Script::Functions#join `join($list1, $list2)` function}
  joins together two lists into one.
  For example, `join(1px 2px, 10px 5px)` returns `1px 2px 10px 5px`.

* The {Sass::Script::Functions#append `append($list, $val)` function}
  appends values to the end of a list.
  For example, `append(1px 2px, 10px)` returns `1px 2px 10px`.

* The {Sass::Script::Functions#join `length($list)` function}
  returns the length of a list.
  For example, `length(1px 2px 10px 5px)` returns `4`.

For more details about lists see {file:SASS_REFERENCE.md#lists the reference}.

#### `@each`

There's also a new directive that makes use of lists.
The {file:SASS_REFERENCE.md#each-directive `@each` directive} assigns a variable to each item in a list in turn,
like `@for` does for numbers.
This is useful for writing a bunch of similar styles
without having to go to the trouble of creating a mixin.
For example:

    @each $animal in puma, sea-slug, egret, salamander {
      .#{$animal}-icon {
        background-image: url('/images/#{$animal}.png');
      }
    }

is compiled to:

    .puma-icon {
      background-image: url('/images/puma.png'); }
    .sea-slug-icon {
      background-image: url('/images/sea-slug.png'); }
    .egret-icon {
      background-image: url('/images/egret.png'); }
    .salamander-icon {
      background-image: url('/images/salamander.png'); }

### `@media` Bubbling

Modern stylesheets often use `@media` rules to target styles
at certain sorts of devices, screen resolutions, or even orientations.
They're also useful for print and aural styling.
Unfortunately, it's annoying and repetitive to break the flow of a stylesheet
and add a `@media` rule containing selectors you've already written
just to tweak the style a little.

Thus, Sass 3.1 now allows you to nest `@media` rules within selectors.
It will automatically bubble them up to the top level,
putting all the selectors on the way inside the rule.
For example:

    .sidebar {
      width: 300px;
      @media screen and (orientation: landscape) {
        width: 500px;
      }
    }

is compiled to:

    .sidebar {
      width: 300px;
    }
    @media screen and (orientation: landscape) {
      .sidebar {
        width: 500px;
      }
    }

You can also nest `@media` directives within one another.
The queries will then be combined using the `and` operator.
For example:

    @media screen {
      .sidebar {
        @media (orientation: landscape) {
          width: 500px;
        }
      }
    }

is compiled to:

    @media screen and (orientation: landscape) {
      .sidebar {
        width: 500px;
      }
    }

### Nested `@import`

The `@import` statement can now be nested within other structures
such as CSS rules and `@media` rules. For example:

    @media print {
      @import "print";
    }

This imports `print.scss` and places all rules so imported within the `@media print` block.
This makes it easier to create stylesheets for specific media or sections of the document
and distributing those stylesheets across multiple files.

### Backwards Incompatibilities -- Must Read!

* When `@import` is given a path without `.sass`, `.scss`, or `.css` extension,
  and no file exists at that path, it will now throw an error.
  The old behavior of becoming a plain-CSS `@import` was deprecated
  and has now been removed.

* Get rid of the `--rails` flag for the `sass` executable.
  This flag hasn't been necessary since Rails 2.0.
  Existing Rails 2.0 installations will continue to work.

* Removed deprecated support for ! prefixed variables. Use $ to prefix variables now.

* Removed the deprecated css2sass executable. Use sass-convert now.

* Removed support for the equals operator in variable assignment. Use : now.

* Removed the sass2 mode from sass-convert. Users who have to migrate from sass2
  should install Sass 3.0 and quiet all deprecation warnings before installing Sass 3.1.

### Sass Internals

* It is now possible to define a custom importer that can be used to find imports using different import semantics than the default filesystem importer that Sass provides. For instance, you can use this to generate imports on the fly, look them up from a database, or implement different file naming conventions. See the {Sass::Importers::Base Importer Base class} for more information.

* It is now possible to define a custom cache store to allow for efficient caching of Sass files using alternative cache stores like memcached in environments where a writable filesystem is not available or where the cache need to be shared across many servers for dynamically generated stylesheet environments. See the {Sass::CacheStores::Base CacheStore Base class} for more information.

## 3.0.26 (Unreleased)

* Fix a performance bug in large SCSS stylesheets with many nested selectors.
  This should dramatically decrease compilation time of such stylesheets.

* Upgrade the bundled FSSM to version 0.2.3.
  This means `sass --watch` will work out of the box with Rubinius.

## 3.0.25

[Tagged on GitHub](http://github.com/nex3/sass/commit/3.0.25).

* When displaying a Sass error in an imported stylesheet,
  use the imported stylesheet's contents rather than the top-level stylesheet.

* Fix a bug that caused some lines with non-ASCII characters to be ignored in Ruby 1.8.

* Fix a bug where boolean operators (`and`, `or`, and `not`) wouldn't work at the end of a line
  in a multiline SassScript expression.

* When using `sass --update`, only update individual files when they've changed.

## 3.0.24

[Tagged on GitHub](http://github.com/nex3/sass/commit/3.0.24).

* Raise an error when `@else` appears without an `@if` in SCSS.

* Fix some cases where `@if` rules were causing the line numbers in error reports
  to become incorrect.

## 3.0.23

[Tagged on GitHub](http://github.com/nex3/sass/commit/3.0.23).

* Fix the error message for unloadable modules when running the executables under Ruby 1.9.2.

### `@charset` Change

The behavior of `@charset` has changed in version 3.0.23
in order to work around a bug in Safari,
where `@charset` declarations placed anywhere other than the beginning of the document
cause some CSS rules to be ignored.
This change also makes `@charset`s in imported files behave in a more useful way.

#### Ruby 1.9

When using Ruby 1.9, which keeps track of the character encoding of the Sass document internally,
`@charset` directive in the Sass stylesheet and any stylesheets it imports
are no longer directly output to the generated CSS.
They're still used for determining the encoding of the input and output stylesheets,
but they aren't rendered in the same way other directives are.

Instead, Sass adds a single `@charset` directive at the beginning of the output stylesheet
if necessary, whether or not the input stylesheet had a `@charset` directive.
It will add this directive if and only if the output stylesheet contains non-ASCII characters.
By default, the declared charset will be UTF-8,
but if the Sass stylesheet declares a different charset then that will be used instead if possible.

One important consequence of this scheme is that it's possible for a Sass file
to import partials with different encodings (e.g. one encoded as UTF-8 and one as IBM866).
The output will then be UTF-8, unless the importing stylesheet
declares a different charset.

#### Ruby 1.8

Ruby 1.8 doesn't have good support for encodings, so it uses a simpler but less accurate
scheme for figuring out what `@charset` declaration to use for the output stylesheet.
It just takes the first `@charset` declaration to appear in the stylesheet
or any of its imports and moves it to the beginning of the document.
This means that under Ruby 1.8 it's *not* safe to import files with different encodings.

## 3.0.22

[Tagged on GitHub](http://github.com/nex3/sass/commit/3.0.22).

* Remove `vendor/sass`, which snuck into the gem by mistake
  and was causing trouble for Heroku users (thanks to [Jacques Crocker](http://railsjedi.com/)).

* `sass-convert` now understands better when it's acceptable
  to remove parentheses from expressions.

## 3.0.21

[Tagged on GitHub](http://github.com/nex3/sass/commit/3.0.21).

* Fix the permissions errors for good.

* Fix more `#options` attribute errors.

## 3.0.20

[Tagged on GitHub](http://github.com/nex3/sass/commit/3.0.20).

* Fix some permissions errors.

* Fix `#options` attribute errors when CSS functions were used with commas.

## 3.0.19

[Tagged on GitHub](http://github.com/nex3/sass/commit/3.0.19).

* Make the alpha value for `rgba` colors respect {Sass::Script::Number::PRECISION}.

* Remove all newlines in selectors in `:compressed` mode.

* Make color names case-insensitive.

* Properly detect SCSS files when using `sass -c`.

* Remove spaces after commas in `:compressed` mode.

* Allow the `--unix-newlines` flag to work on Unix, where it's a no-op.

## 3.0.18

[Tagged on GitHub](http://github.com/nex3/sass/commit/3.0.18).

* Don't require `rake` in the gemspec, for bundler compatibility under
  JRuby. Thanks to [Gordon McCreight](http://www.gmccreight.com/blog).

* Add a command-line option `--stop-on-error` that causes Sass to exit
  when a file fails to compile using `--watch` or `--update`.

* Fix a bug in `haml_tag` that would allow duplicate attributes to be added
  and make `data-` attributes not work.

* Get rid of the annoying RDoc errors on install.

* Disambiguate references to the `Rails` module when `haml-rails` is installed.

* Allow `@import` in SCSS to import multiple files in the same `@import` rule.

## 3.0.17

[Tagged on GitHub](http://github.com/nex3/sass/commit/3.0.17).

* Disallow `#{}` interpolation in `@media` queries or unrecognized directives.
  This was never allowed, but now it explicitly throws an error
  rather than just producing invalid CSS.

* Make `sass --watch` not throw an error when passed a single file or directory.

* Understand that mingw counts as Windows.

* Make `sass --update` return a non-0 exit code if one or more files being updated
  contained an error.

## 3.0.16

[Tagged on GitHub](http://github.com/nex3/sass/commit/3.0.16).

* Fix a bug where certain sorts of comments would get improperly
  rendered in the `:compact` style.

* Always allow a trailing `*/` in loud comments in the indented syntax.

* Fix a performance issue with SCSS parsing in rare cases.
  Thanks to [Chris Eppstein](http://chriseppstein.github.com).

* Use better heuristics for figuring out when someone might be using
  the wrong syntax with `sass --watch`.

## 3.0.15

[Tagged on GitHub](http://github.com/nex3/sass/commit/3.0.15).

* Fix a bug where `sass --watch` and `sass --update` were completely broken.

* Allow `@import`ed values to contain commas.

## 3.0.14

[Tagged on GitHub](http://github.com/nex3/sass/commit/3.0.14).

* Properly parse paths with drive letters on Windows (e.g. `C:\Foo\Bar.sass`)
  in the Sass executable.

* Compile Sass files in a deterministic order.

* Fix a bug where comments after `@if` statements in SCSS
  weren't getting passed through to the output document.

## 3.0.13

[Tagged on GitHub](http://github.com/nex3/sass/commit/3.0.13).

## CSS `@import` Directives

Sass is now more intelligent about when to compile `@import` directives to plain CSS.
Any of the following conditions will cause a literal CSS `@import`:

* Importing a path with a `.css` extension (e.g. `@import "foo.css"`).
* Importing a path with a media type (e.g. `@import "foo" screen;`).
* Importing an HTTP path (e.g. `@import "http://foo.com/style.css"`).
* Importing any URL (e.g. `@import url(foo)`).

The former two conditions always worked, but the latter two are new.

## `-moz-calc` Support

The new [`-moz-calc()` function](http://hacks.mozilla.org/2010/06/css3-calc/) in Firefox 4
will now be properly parsed by Sass.
`calc()` was already supported, but because the parsing rules are different
than for normal CSS functions, this had to be expanded to include `-moz-calc`.

In anticipation of wider browser support, in fact,
*any* function named `-*-calc` (such as `-webkit-calc` or `-ms-calc`)
will be parsed the same as the `calc` function.

## `:-moz-any` Support

The [`:-moz-any` pseudoclass selector](http://hacks.mozilla.org/2010/05/moz-any-selector-grouping/)
is now parsed by Sass.

## `--require` Flag

The Sass command-line executable can now require Ruby files
using the `--require` flag (or `-r` for short).

## Rails Support

Make sure the default Rails options take precedence over the default non-Rails options.
This makes `./script/server --daemon` work again.

### Rails 3 Support

Support for Rails 3 versions prior to beta 4 has been removed.
Upgrade to Rails 3.0.0.beta4 if you haven't already.

## 3.0.12

[Tagged on GitHub](http://github.com/nex3/sass/commit/3.0.12).

## Rails 3 Support

Apparently the last version broke in new and exciting ways under Rails 3,
due to the inconsistent load order caused by certain combinations of gems.
3.0.12 hacks around that inconsistency, and *should* be fully Rails 3-compatible.

### Deprecated: Rails 3 Beta 3

Haml's support for Rails 3.0.0.beta.3 has been deprecated.
Haml 3.0.13 will only support 3.0.0.beta.4.

## 3.0.11

[Tagged on GitHub](http://github.com/nex3/sass/commit/3.0.11).

There were no changes made to Haml between versions 3.0.10 and 3.0.11.

## Rails 3 Support

Make sure Sass *actually* regenerates stylesheets under Rails 3.
The fix in 3.0.10 didn't work because the Rack stack we were modifying
wasn't reloaded at the proper time.

## Bug Fixes

* Give a decent error message when `--recursive` is used
  in `sass-convert` without a directory.

## 3.0.10

[Tagged on GitHub](http://github.com/nex3/sass/commit/3.0.10).

### Appengine-JRuby Support

The way we determine the location of the Haml installation
no longer breaks the version of JRuby
used by [`appengine-jruby`](http://code.google.com/p/appengine-jruby/).

### Rails 3 Support

Sass will regenerate stylesheets under Rails 3
even when no controllers are being accessed.

### Other Improvements

* When using `sass-convert --from sass2 --to sass --recursive`,
  suggest the use of `--in-place` as well.

## 3.0.9

[Tagged on GitHub](http://github.com/nex3/sass/commit/3.0.9).

There were no changes made to Sass between versions 3.0.8 and 3.0.9.
A bug in Gemcutter caused the gem to be uploaded improperly.

## 3.0.8

[Tagged on GitHub](http://github.com/nex3/sass/commit/3.0.8).

* Fix a bug with Rails versions prior to Rails 3.

## 3.0.7

[Tagged on GitHub](http://github.com/nex3/sass/commit/3.0.7).

### Encoding Support

Sass 3.0.7 adds support for `@charset` for declaring the encoding of a stylesheet.
For details see {file:SASS_REFERENCE.md#encodings the reference}.

The `sass` and `sass-convert` executables also now take an `-E` option
for specifying the encoding of Sass/SCSS/CSS files.

### Bug Fixes

* When compiling a file named `.sass` but with SCSS syntax specified,
  use the latter (and vice versa).

* Fix a bug where interpolation would cause some selectors to render improperly.

* If a line in a Sass comment starts with `*foo`,
  render it as `*foo` rather than `* *foo`.

## 3.0.6

[Tagged on GitHub](http://github.com/nex3/sass/commit/3.0.6).

There were no changes made to Sass between versions 3.0.5 and 3.0.6.

## 3.0.5

[Tagged on GitHub](http://github.com/nex3/sass/commit/3.0.5).

### `#{}` Interpolation in Properties

Previously, using `#{}` in some places in properties
would cause a syntax error.
Now it can be used just about anywhere.

Note that when `#{}` is used near operators like `/`,
those operators are treated as plain CSS
rather than math operators.
For example:

    p {
      $font-size: 12px;
      $line-height: 30px;
      font: #{$font-size}/#{$line-height};
    }

is compiled to:

    p {
      font: 12px/30px;
    }

This is useful, since normally {file:SASS_REFERENCE.md#division-and-slash
a slash with variables is treated as division}.

### Recursive Mixins

Mixins that include themselves will now print
much more informative error messages.
For example:

    @mixin foo {@include bar}
    @mixin bar {@include foo}
    @include foo

will print:

    An @include loop has been found:
        foo includes bar
        bar includes foo

Although it was previously possible to use recursive mixins
without causing infinite looping, this is now disallowed,
since there's no good reason to do it.

### Rails 3 Support

Fix Sass configuration under Rails 3.
Thanks [Dan Cheail](http://github.com/codeape).

### `sass --no-cache`

Make the `--no-cache` flag properly forbid Sass from writing `.sass-cache` files.

## 3.0.4

[Tagged on GitHub](http://github.com/nex3/sass/commit/3.0.4).

* Raise an informative error when function arguments have a mispaced comma,
  as in `foo(bar, )`.

* Fix a performance problem when using long function names
  such as `-moz-linear-gradient`.

## 3.0.3

[Tagged on GitHub](http://github.com/nex3/sass/commit/3.0.3).

### Rails 3 Support

Make sure Sass is loaded properly when using Rails 3
along with non-Rails-3-compatible plugins like some versions of `will_paginate`.

Also, In order to make some Rails loading errors like the above easier to debug,
Sass will now raise an error if `Rails.root` is `nil` when Sass is loading.
Previously, this would just cause the paths to be mis-set.

### Merb Support

Merb, including 1.1.0 as well as earlier versions,
should *really* work with this release.

### Bug Fixes

* Raise an informative error when mixin arguments have a mispaced comma,
  as in `@include foo(bar, )`.

* Make sure SassScript subtraction happens even when nothing else dynamic is going on.

* Raise an error when colors are used with the wrong number of digits.

## 3.0.2

[Tagged on GitHub](http://github.com/nex3/sass/commit/3.0.2).

### Merb 1.1.0 Support

Fixed a bug inserting the Sass plugin into the Merb 1.1.0 Rack application.

### Bug Fixes

* Allow identifiers to begin with multiple underscores.

* Don't raise an error when using `haml --rails` with older Rails versions.

## 3.0.1

[Tagged on GitHub](http://github.com/nex3/sass/commit/3.0.1).

### Installation in Rails

`haml --rails` is no longer necessary for installing Sass in Rails.
Now all you need to do is add `gem "haml"` to the Gemfile for Rails 3,
or add `config.gem "haml"` to `config/environment.rb` for previous versions.

`haml --rails` will still work,
but it has been deprecated and will print an error message.
It will not work in the next version of Sass.

### Rails 3 Beta Integration

* Make sure manually importing the Sass Rack plugin still works with Rails,
  even though it's not necessary now.

* Allow Sass to be configured in Rails even when it's being lazy-loaded.

### `:template_location` Methods

The {file:SASS_REFERENCE.md#template_location-option `:template_location` option}
can be either a String, a Hash, or an Array.
This makes it difficult to modify or use with confidence.
Thus, three new methods have been added for handling it:

* {Sass::Plugin::Configuration#template_location_array Sass::Plugin#template_location_array} --
  Returns the template locations and CSS locations formatted as an array.

* {Sass::Plugin::Configuration#add_template_location Sass::Plugin#add_template_location} --
  Converts the template location option to an array and adds a new location.

* {Sass::Plugin::Configuration#remove_template_location Sass::Plugin#remove_template_location} --
  Converts the template location option to an array and removes an existing location.

## 3.0.0
{#3-0-0}

[Tagged on GitHub](http://github.com/nex3/sass/commit/3.0.0).

### Deprecations -- Must Read!
{#3-0-0-deprecations}

* Using `=` for SassScript properties and variables is deprecated,
  and will be removed in Sass 3.2.
  Use `:` instead.
  See also [this changelog entry](#3-0-0-sass-script-context)

* Because of the above, property values using `:`
  will be parsed more thoroughly than they were before.
  Although all valid CSS3 properties
  as well as most hacks and proprietary syntax should be supported,
  it's possible that some properties will break.
  If this happens, please report it to [the Sass mailing list](http://groups.google.com/group/haml).

* In addition, setting the default value of variables
  with `||=` is now deprecated
  and will be removed in Sass 3.2.
  Instead, add `!default` to the end of the value.
  See also [this changelog entry](#3-0-0-default-flag)

* The `!` prefix for variables is deprecated,
  and will be removed in Sass 3.2.
  Use `$` as a prefix instead.
  See also [this changelog entry](#3-0-0-dollar-prefix).

* The `css2sass` command-line tool has been deprecated,
  and will be removed in Sass 3.2.
  Use the new `sass-convert` tool instead.
  See also [this changelog entry](#3-0-0-sass-convert).

* Selector parent references using `&` can now only be used
  where element names are valid.
  This is because Sass 3 fully parses selectors
  to support the new [`@extend` directive](#3-0-0-extend),
  and it's possible that the `&` could be replaced by an element name.

### SCSS (Sassy CSS)

Sass 3 introduces a new syntax known as SCSS
which is fully compatible with the syntax of CSS3,
while still supporting the full power of Sass.
This means that every valid CSS3 stylesheet
is a valid SCSS file with the same meaning.
In addition, SCSS understands most CSS hacks
and vendor-specific syntax, such as [IE's old `filter` syntax](http://msdn.microsoft.com/en-us/library/ms533754%28VS.85%29.aspx).

SCSS files use the `.scss` extension.
They can import `.sass` files, and vice-versa.
Their syntax is fully described in the {file:SASS_REFERENCE.md Sass reference};
if you're already familiar with Sass, though,
you may prefer the {file:SCSS_FOR_SASS_USERS.md intro to SCSS for Sass users}.

Since SCSS is a much more approachable syntax for those new to Sass,
it will be used as the default syntax for the reference,
as well as for most other Sass documentation.
The indented syntax will continue to be fully supported, however.

Sass files can be converted to SCSS using the new `sass-convert` command-line tool.
For example:

    # Convert a Sass file to SCSS
    $ sass-convert style.sass style.scss

**Note that if you're converting a Sass file written for Sass 2**,
you should use the `--from sass2` flag.
For example:

    # Convert a Sass file to SCSS
    $ sass-convert --from sass2 style.sass style.scss

    # Convert all Sass files to SCSS
    $ sass-convert --recursive --in-place --from sass2 --to scss stylesheets/

### Syntax Changes {#3-0-0-syntax-changes}

#### SassScript Context
{#3-0-0-sass-script-context}

The `=` character is no longer required for properties that use SassScript
(that is, variables and operations).
All properties now use SassScript automatically;
this means that `:` should be used instead.
Variables should also be set with `:`.
For example, what used to be

    // Indented syntax
    .page
      color = 5px + 9px

should now be

    // Indented syntax
    .page
      color: 5px + 9px

This means that SassScript is now an extension of the CSS3 property syntax.
All valid CSS3 properties are valid SassScript,
and will compile without modification
(some invalid properties work as well, such as Microsoft's proprietary `filter` syntax).
This entails a few changes to SassScript to make it fully CSS3-compatible,
which are detailed below.

This also means that Sass will now be fully parsing all property values,
rather than passing them through unchanged to the CSS.
Although care has been taken to support all valid CSS3,
as well as hacks and proprietary syntax,
it's possible that a property that worked in Sass 2 won't work in Sass 3.
If this happens, please report it to [the Sass mailing list](http://groups.google.com/group/haml).

Note that if `=` is used,
SassScript will be interpreted as backwards-compatibly as posssible.
In particular, the changes listed below don't apply in an `=` context.

The `sass-convert` command-line tool can be used
to upgrade Sass files to the new syntax using the `--in-place` flag.
For example:

    # Upgrade style.sass:
    $ sass-convert --in-place style.sass

    # Upgrade all Sass files:
    $ sass-convert --recursive --in-place --from sass2 --to sass stylesheets/

##### Quoted Strings

Quoted strings (e.g. `"foo"`) in SassScript now render with quotes.
In addition, unquoted strings are no longer deprecated,
and render without quotes.
This means that almost all strings that had quotes in Sass 2
should not have quotes in Sass 3.

Although quoted strings render with quotes when used with `:`,
they do not render with quotes when used with `#{}`.
This allows quoted strings to be used for e.g. selectors
that are passed to mixins.

Strings can be forced to be quoted and unquoted using the new
\{Sass::Script::Functions#unquote unquote} and \{Sass::Script::Functions#quote quote}
functions.

##### Division and `/`

Two numbers separated by a `/` character
are allowed as property syntax in CSS,
e.g. for the `font` property.
SassScript also uses `/` for division, however,
which means it must decide what to do
when it encounters numbers separated by `/`.

For CSS compatibility, SassScript does not perform division by default.
However, division will be done in almost all cases where division is intended.
In particular, SassScript will perform division
in the following three situations:

1. If the value, or any part of it, is stored in a variable.
2. If the value is surrounded by parentheses.
3. If the value is used as part of another arithmetic expression.

For example:

    p
      font: 10px/8px
      $width: 1000px
      width: $width/2
      height: (500px/2)
      margin-left: 5px + 8px/2px

is compiled to:

    p {
      font: 10px/8px;
      width: 500px;
      height: 250px;
      margin-left: 9px; }

##### Variable Defaults

Since `=` is no longer used for variable assignment,
assigning defaults to variables with `||=` no longer makes sense.
Instead, the `!default` flag
should be added to the end of the variable value.
This syntax is meant to be similar to CSS's `!important` flag.
For example:

    $var: 12px !default;

#### Variable Prefix Character
{#3-0-0-dollar-prefix}

The Sass variable character has been changed from `!`
to the more aesthetically-appealing `$`.
For example, what used to be

    !width = 13px
    .icon
      width = !width

should now be

    $width: 13px
    .icon
      width: $width

The `sass-convert` command-line tool can be used
to upgrade Sass files to the new syntax using the `--in-place` flag.
For example:

    # Upgrade style.sass:
    $ sass-convert --in-place style.sass

    # Upgrade all Sass files:
    $ sass-convert --recursive --in-place --from sass2 --to sass stylesheets/

`!` may still be used, but it's deprecated and will print a warning.
It will be removed in the next version of Sass, 3.2.

#### Variable and Mixin Names

SassScript variable and mixin names may now contain hyphens.
In fact, they may be any valid CSS3 identifier.
For example:

    $prettiest-color: #542FA9
    =pretty-text
      color: $prettiest-color

In order to allow frameworks like [Compass](http://compass-style.org)
to use hyphens in variable names
while maintaining backwards-compatibility,
variables and mixins using hyphens may be referred to
with underscores, and vice versa.
For example:

    $prettiest-color: #542FA9
    .pretty
      // Using an underscore instead of a hyphen works
      color: $prettiest_color

#### Single-Quoted Strings

SassScript now supports single-quoted strings.
They behave identically to double-quoted strings,
except that single quotes need to be backslash-escaped
and double quotes do not.

#### Mixin Definition and Inclusion

Sass now supports the `@mixin` directive as a way of defining mixins (like `=`),
as well as the `@include` directive as a way of including them (like `+`).
The old syntax is *not* deprecated,
and the two are fully compatible.
For example:

    @mixin pretty-text
      color: $prettiest-color

    a
      @include pretty-text

is the same as:

    =pretty-text
      color: $prettiest-color

    a
      +pretty-text

#### Sass Properties

New-style properties (with the colon after the name) in indented syntax
now allow whitespace before the colon. For example:

    foo
      color : blue

#### Sass `@import`

The Sass `@import` statement now allows non-CSS files to be specified with quotes,
for similarity with the SCSS syntax. For example, `@import "foo.sass"`
will now import the `foo.sass` file, rather than compiling to `@import "foo.sass";`.

### `@extend`
{#3-0-0-extend}

There are often cases when designing a page
when one class should have all the styles of another class,
as well as its own specific styles.
The most common way of handling this is to use both the more general class
and the more specific class in the HTML.
For example, suppose we have a design for a normal error
and also for a serious error. We might write our markup like so:

    <div class="error seriousError">
      Oh no! You've been hacked!
    </div>

And our styles like so:

    .error {
      border: 1px #f00;
      background-color: #fdd;
    }
    .seriousError {
      border-width: 3px;
    }

Unfortunately, this means that we have to always remember
to use `.error` with `.seriousError`.
This is a maintenance burden, leads to tricky bugs,
and can bring non-semantic style concerns into the markup.

The `@extend` directive avoids these problems
by telling Sass that one selector should inherit the styles of another selector.
For example:

    .error {
      border: 1px #f00;
      background-color: #fdd;
    }
    .seriousError {
      @extend .error;
      border-width: 3px;
    }

This means that all styles defined for `.error`
are also applied to `.seriousError`,
in addition to the styles specific to `.seriousError`.
In effect, everything with class `.seriousError` also has class `.error`.

Other rules that use `.error` will work for `.seriousError` as well.
For example, if we have special styles for errors caused by hackers:

    .error.intrusion {
      background-image: url("/image/hacked.png");
    }

Then `<div class="seriousError intrusion">`
will have the `hacked.png` background image as well.

#### How it Works

`@extend` works by inserting the extending selector (e.g. `.seriousError`)
anywhere in the stylesheet that the extended selector (.e.g `.error`) appears.
Thus the example above:

    .error {
      border: 1px #f00;
      background-color: #fdd;
    }
    .error.intrusion {
      background-image: url("/image/hacked.png");
    }
    .seriousError {
      @extend .error;
      border-width: 3px;
    }

is compiled to:

    .error, .seriousError {
      border: 1px #f00;
      background-color: #fdd; }

    .error.intrusion, .seriousError.intrusion {
      background-image: url("/image/hacked.png"); }

    .seriousError {
      border-width: 3px; }

When merging selectors, `@extend` is smart enough
to avoid unnecessary duplication,
so something like `.seriousError.seriousError` gets translated to `.seriousError`.
In addition, it won't produce selectors that can't match anything, like `#main#footer`.

See also {file:SASS_REFERENCE.md#extend the `@extend` reference documentation}.

### Colors

SassScript color values are much more powerful than they were before.
Support was added for alpha channels,
and most of Chris Eppstein's [compass-colors](http://chriseppstein.github.com/compass-colors) plugin
was merged in, providing color-theoretic functions for modifying colors.

One of the most interesting of these functions is {Sass::Script::Functions#mix mix},
which mixes two colors together.
This provides a much better way of combining colors and creating themes
than standard color arithmetic.

#### Alpha Channels

Sass now supports colors with alpha channels,
constructed via the {Sass::Script::Functions#rgba rgba}
and {Sass::Script::Functions#hsla hsla} functions.
Alpha channels are unaffected by color arithmetic.
However, the {Sass::Script::Functions#opacify opacify}
and {Sass::Script::Functions#transparentize transparentize} functions
allow colors to be made more and less opaque, respectively.

Sass now also supports functions that return the values of the
{Sass::Script::Functions#red red},
{Sass::Script::Functions#blue blue},
{Sass::Script::Functions#green green},
and {Sass::Script::Functions#alpha alpha}
components of colors.

#### HSL Colors

Sass has many new functions for using the HSL values of colors.
For an overview of HSL colors, check out [the CSS3 Spec](http://www.w3.org/TR/css3-color/#hsl-color).
All these functions work just as well on RGB colors
as on colors constructed with the {Sass::Script::Functions#hsl hsl} function.

* The {Sass::Script::Functions#lighten lighten}
  and {Sass::Script::Functions#darken darken}
  functions adjust the lightness of a color.

* The {Sass::Script::Functions#saturate saturate}
  and {Sass::Script::Functions#desaturate desaturate}
  functions adjust the saturation of a color.

* The {Sass::Script::Functions#adjust_hue adjust-hue}
  function adjusts the hue of a color.

* The {Sass::Script::Functions#hue hue},
  {Sass::Script::Functions#saturation saturation},
  and {Sass::Script::Functions#lightness lightness}
  functions return the corresponding HSL values of the color.

* The {Sass::Script::Functions#grayscale grayscale}
  function converts a color to grayscale.

* The {Sass::Script::Functions#complement complement}
  function returns the complement of a color.

### Other New Functions

Several other new functions were added to make it easier to have
more flexible arguments to mixins and to enable deprecation
of obsolete APIs.

* {Sass::Script::Functions#type_of `type-of`} -- Returns the type of a value.
* {Sass::Script::Functions#unit `unit`} --
  Returns the units associated with a number.
* {Sass::Script::Functions#unitless `unitless`} --
  Returns whether a number has units or not.
* {Sass::Script::Functions#comparable `comparable`} --
  Returns whether two numbers can be added or compared.

### Watching for Updates
{#3-0-0-watch}

The `sass` command-line utility has a new flag: `--watch`.
`sass --watch` monitors files or directories for updated Sass files
and compiles those files to CSS automatically.
This will allow people not using Ruby or [Compass](http://compass-style.org)
to use Sass without having to manually recompile all the time.

Here's the syntax for watching a directory full of Sass files:

    sass --watch app/stylesheets:public/stylesheets

This will watch every Sass file in `app/stylesheets`.
Whenever one of them changes,
the corresponding CSS file in `public/stylesheets` will be regenerated.
Any files that import that file will be regenerated, too.

The syntax for watching individual files is the same:

    sass --watch style.sass:out.css

You can also omit the output filename if you just want it to compile to name.css.
For example:

    sass --watch style.sass

This will update `style.css` whenever `style.sass` changes.

You can list more than one file and/or directory,
and all of them will be watched:

    sass --watch foo/style:public/foo bar/style:public/bar
    sass --watch screen.sass print.sass awful-hacks.sass:ie.css
    sass --watch app/stylesheets:public/stylesheets public/stylesheets/test.sass

File and directory watching is accessible from Ruby,
using the {Sass::Plugin::Compiler#watch Sass::Plugin#watch} function.

#### Bulk Updating

Another new flag for the `sass` command-line utility is `--update`.
It checks a group of Sass files to see if their CSS needs to be updated,
and updates if so.

The syntax for `--update` is just like watch:

    sass --update app/stylesheets:public/stylesheets
    sass --update style.sass:out.css
    sass --watch screen.sass print.sass awful-hacks.sass:ie.css

In fact, `--update` work exactly the same as `--watch`,
except that it doesn't continue watching the files
after the first check.

### `sass-convert` (née `css2sass`) {#3-0-0-sass-convert}

The `sass-convert` tool, which used to be known as `css2sass`,
has been greatly improved in various ways.
It now uses a full-fledged CSS3 parser,
so it should be able to handle any valid CSS3,
as well as most hacks and proprietary syntax.

`sass-convert` can now convert between Sass and SCSS.
This is normally inferred from the filename,
but it can also be specified using the `--from` and `--to` flags.
For example:

    $ generate-sass | sass-convert --from sass --to scss | consume-scss

It's also now possible to convert a file in-place --
that is, overwrite the old file with the new file.
This is useful for converting files in the [Sass 2 syntax](#3-0-0-deprecations)
to the new Sass 3 syntax,
e.g. by doing `sass-convert --in-place --from sass2 style.sass`.

#### `--recursive`

The `--recursive` option allows `sass-convert` to convert an entire directory of files.
`--recursive` requires both the `--from` and `--to` flags to be specified.
For example:

    # Convert all .sass files in stylesheets/ to SCSS.
    # "sass2" means that these files are assumed to use the Sass 2 syntax.
    $ sass-convert --recursive --from sass2 --to scss stylesheets/

#### `--dasherize`

The `--dasherize` options converts all underscores to hyphens,
which are now allowed as part of identifiers in Sass.
Note that since underscores may still be used in place of hyphens
when referring to mixins and variables,
this won't cause any backwards-incompatibilities.

#### Convert Less to SCSS

`sass-convert` can also convert [Less](http://lesscss.org) files
to SCSS (or the indented syntax, although I anticipate less interest in that).
For example:

    # Convert all .less files in the current directory into .scss files
    sass-convert --from less --to scss --recursive .

This is done using the Less parser, so it requires that the `less` RubyGem be installed.

##### Incompatibilities

Because of the reasonably substantial differences between Sass and Less,
there are some things that can't be directly translated,
and one feature that can't be translated at all.
In the tests I've run on open-source Less stylesheets,
none of these have presented issues, but it's good to be aware of them.

First, Less doesn't distinguish fully between mixins and selector inheritance.
In Less, all classes and some other selectors may be used as mixins,
alongside more Sass-like mixins.
If a class is being used as a mixin,
it may also be used directly in the HTML,
so it's not safe to translate it into a Sass mixin.
What `sass-convert` does instead is leave the class in the stylesheet as a class,
and use {file:SASS_REFERENCE.md#extend `@extend`}
rather than {file:SASS_REFERENCE.md#including_a_mixin `@include`}
to take on the styles of that class.
Although `@extend` and mixins work quite differently,
using `@extend` here doesn't actually seem to make a difference in practice.

Another issue with Less mixins is that Less allows nested selectors
(such as `.body .button` or `.colors > .teal`) to be used
as a means of "namespacing" mixins.
Sass's `@extend` doesn't work that way,
so it does away with the namespacing and just extends the base class
(so `.colors > .teal` becomes simply `@extend .teal`).
In practice, this feature doesn't seem to be widely-used,
but `sass-convert` will print a warning and leave a comment
when it encounters it just in case.

Finally, Less has the ability to directly access variables and property values
defined in other selectors, which Sass does not support.
Whenever such an accessor is used,
`sass-convert` will print a warning
and comment it out in the SCSS output.
Like namespaced mixins, though,
this does not seem to be a widely-used feature.

### `@warn` Directive

A new directive `@warn` has been added that allows Sass libraries to emit warnings.
This can be used to issue deprecation warnings, discourage sloppy use of mixins, etc.
`@warn` takes a single argument: a SassScript expression that will be
displayed on the console along with a stylesheet trace for locating the warning.
For example:

    @mixin blue-text {
      @warn "The blue-text mixin is deprecated. Use new-blue-text instead.";
      color: #00f;
    }

Warnings may be silenced with the new `--quiet` command line option,
or the corresponding {file:SASS_REFERENCE.md#quiet-option `:quiey` Sass option}.
This option will also affect warnings printed by Sass itself.
Warnings are off by default in the Rails, Rack, and Merb production environments.

### Sass::Plugin API

{Sass::Plugin} now has a large collection of callbacks that allow users
to run code when various actions are performed.
For example:

    Sass::Plugin.on_updating_stylesheet do |template, css|
      puts "#{template} has been compiled to #{css}!"
    end

For a full list of callbacks and usage notes, see the {Sass::Plugin} documentation.

{Sass::Plugin} also has a new method,
{Sass::Plugin#force_update_stylesheets force_update_stylesheets}.
This works just like {Sass::Plugin#update_stylesheets},
except that it doesn't check modification times and doesn't use the cache;
all stylesheets are always compiled anew.

### Output Formatting

Properties with a value and *also* nested properties
are now rendered with the nested properties indented.
For example:

    margin: auto
      top: 10px
      bottom: 20px

is now compiled to:

    margin: auto;
      margin-top: 10px;
      margin-bottom: 20px;

#### `:compressed` Style

When the `:compressed` style is used,
colors will be output as the minimal possible representation.
This means whichever is smallest of the HTML4 color name
and the hex representation (shortened to the three-letter version if possible).

### Stylesheet Updating Speed

Several caching layers were added to Sass's stylesheet updater.
This means that it should run significantly faster.
This benefit will be seen by people using Sass in development mode
with Rails, Rack, and Merb,
as well as people using `sass --watch` from the command line,
and to a lesser (but still significant) extent `sass --update`.
Thanks to [thedarkone](http://github.com/thedarkone).

### Error Backtraces

Numerous bugs were fixed with the backtraces given for Sass errors,
especially when importing files and using mixins.
All imports and mixins will now show up in the Ruby backtrace,
with the proper filename and line number.

In addition, when the `sass` executable encounters an error,
it now prints the filename where the error occurs,
as well as a backtrace of Sass imports and mixins.

### Ruby 1.9 Support

* Sass and `css2sass` now produce more descriptive errors
  when given a template with invalid byte sequences for that template's encoding,
  including the line number and the offending character.

* Sass and `css2sass` now accept Unicode documents with a
  [byte-order-mark](http://en.wikipedia.org/wiki/Byte_order_mark).

### Firebug Support

A new {file:SASS_REFERENCE.md#debug_info-option `:debug_info` option}
has been added that emits line-number and filename information
to the CSS file in a browser-readable format.
This can be used with the new [FireSass Firebug extension](https://addons.mozilla.org/en-US/firefox/addon/103988)
to report the Sass filename and line number for generated CSS files.

This is also available via the `--debug-info` command-line flag.

### Minor Improvements

* If a CSS or Sass function is used that has the name of a color,
  it will now be parsed as a function rather than as a color.
  For example, `fuchsia(12)` now renders as `fuchsia(12)`
  rather than `fuchsia 12`,
  and `tealbang(12)` now renders as `tealbang(12)`
  rather than `teal bang(12)`.

* The Sass Rails and Merb plugins now use Rack middleware by default.

* Haml is now compatible with the [Rip](http://hellorip.com/) package management system.
  Thanks to [Josh Peek](http://joshpeek.com/).

* Indented-syntax `/*` comments may now include `*` on lines beyond the first.

* A {file:SASS_REFERENCE.md#read_cache-option `:read_cache`} option has been added
  to allow the Sass cache to be read from but not written to.

* Stylesheets are no longer checked during each request
  when running tests in Rails.
  This should speed up some tests significantly.

## 2.2.24

[Tagged on GitHub](http://github.com/nex3/sass/commit/2.2.24).

* Parent references -- the `&` character --
  may only be placed at the beginning of simple selector sequences in Sass 3.
  Placing them elsewhere is deprecated in 2.2.24 and will print a warning.
  For example, `foo &.bar` is allowed, but `foo .bar&` is not.

## 2.2.23

[Tagged on GitHub](http://github.com/nex3/sass/commit/2.2.23).

* Don't crash when `rake gems` is run in Rails with Sass installed.
  Thanks to [Florian Frank](http://github.com/flori).

* When raising a file-not-found error,
  add a list of load paths that were checked.

* If an import isn't found for a cached Sass file and the
  {file:SASS_REFERENCE.md#full_exception `:full_exception option`} is enabled,
  print the full exception rather than raising it.

* Fix a bug with a weird interaction with Haml, DataMapper, and Rails 3
  that caused some tag helpers to go into infinite recursion.

## 2.2.22

[Tagged on GitHub](http://github.com/nex3/sass/commit/2.2.22).

* Add a railtie so Haml and Sass will be automatically loaded in Rails 3.
  Thanks to [Daniel Neighman](http://pancakestacks.wordpress.com/).

* Make loading the gemspec not crash on read-only filesystems like Heroku's.

## 2.2.21

[Tagged on GitHub](http://github.com/nex3/sass/commit/2.2.21).

* Fix a few bugs in the git-revision-reporting in {Sass::Version#version}.
  In particular, it will still work if `git gc` has been called recently,
  or if various files are missing.

* Always use `__FILE__` when reading files within the Haml repo in the `Rakefile`.
  According to [this bug report](http://github.com/carlhuda/bundler/issues/issue/44),
  this should make Sass work better with Bundler.

## 2.2.20

[Tagged on GitHub](http://github.com/nex3/sass/commit/2.2.20).

* If the cache file for a given Sass file is corrupt
  because it doesn't have enough content,
  produce a warning and read the Sass file
  rather than letting the exception bubble up.
  This is consistent with other sorts of sassc corruption handling.

* Calls to `defined?` shouldn't interfere with Rails' autoloading
  in very old versions (1.2.x).

## 2.2.19

[Tagged on GitHub](http://github.com/nex3/sass/commit/2.2.18).

There were no changes made to Sass between versions 2.2.18 and 2.2.19.

## 2.2.18

[Tagged on GitHub](http://github.com/nex3/sass/commit/2.2.18).

* Use `Rails.env` rather than `RAILS_ENV` when running under Rails 3.0.
  Thanks to [Duncan Grazier](http://duncangrazier.com/).

* Support `:line_numbers` as an alias for {file:SASS_REFERENCE.md#line_numbers-option `:line_comments`},
  since that's what the docs have said forever.
  Similarly, support `--line-numbers` as a command-line option.

* Add a `--unix-newlines` flag to all executables
  for outputting Unix-style newlines on Windows.

* Add a {file:SASS_REFERENCE.md#unix_newlines-option `:unix_newlines` option}
  for {Sass::Plugin} for outputting Unix-style newlines on Windows.

* Fix the `--cache-location` flag, which was previously throwing errors.
  Thanks to [tav](http://tav.espians.com/).

* Allow comments at the beginning of the document to have arbitrary indentation,
  just like comments elsewhere.
  Similarly, comment parsing is a little nicer than before.

## 2.2.17

[Tagged on GitHub](http://github.com/nex3/sass/commit/2.2.16).

* When the {file:SASS_REFERENCE.md#full_exception-option `:full_exception` option}
  is false, raise the error in Ruby code rather than swallowing it
  and printing something uninformative.

* Fixed error-reporting when something goes wrong when loading Sass
  using the `sass` executable.
  This used to raise a NameError because `Sass::SyntaxError` wasn't defined.
  Now it'll raise the correct exception instead.

* Report the filename in warnings about selectors without properties.

* `nil` values for Sass options are now ignored,
  rather than raising errors.

* Fix a bug that appears when Plugin template locations
  have multiple trailing slashes.
  Thanks to [Jared Grippe](http://jaredgrippe.com/).

### Must Read!

* When `@import` is given a filename without an extension,
  the behavior of rendering a CSS `@import` if no Sass file is found
  is deprecated.
  In future versions, `@import foo` will either import the template
  or raise an error.

## 2.2.16

[Tagged on GitHub](http://github.com/nex3/sass/commit/2.2.16).

* Fixed a bug where modules containing user-defined Sass functions
  weren't made available when simply included in {Sass::Script::Functions}
  ({Sass::Script::Functions Functions} needed to be re-included in
  {Sass::Script::Functions::EvaluationContext Functions::EvaluationContext}).
  Now the module simply needs to be included in {Sass::Script::Functions}.

## 2.2.15

[Tagged on GitHub](http://github.com/nex3/sass/commit/2.2.15).

* Added {Sass::Script::Color#with} for a way of setting color channels
  that's easier than manually constructing a new color
  and is forwards-compatible with alpha-channel colors
  (to be introduced in Sass 2.4).

* Added a missing require in Sass that caused crashes
  when it was being run standalone.

## 2.2.14

[Tagged on GitHub](http://github.com/nex3/sass/commit/2.2.14).

* All Sass functions now raise explicit errors if their inputs
  are of the incorrect type.

* Allow the SassScript `rgb()` function to take percentages
  in addition to numerical values.

* Fixed a bug where SassScript strings with `#` followed by `#{}` interpolation
  didn't evaluate the interpolation.

### SassScript Ruby API

These changes only affect people defining their own Sass functions
using {Sass::Script::Functions}.

* Sass::Script::Color#value attribute is deprecated.
  Use {Sass::Script::Color#rgb} instead.
  The returned array is now frozen as well.

* Add an `assert_type` function that's available to {Sass::Script::Functions}.
  This is useful for typechecking the inputs to functions.

### Rack Support

Sass 2.2.14 includes Rack middleware for running Sass,
meaning that all Rack-enabled frameworks can now use Sass.
To activate this, just add

    require 'sass/plugin/rack'
    use Sass::Plugin::Rack

to your `config.ru`.
See the {Sass::Plugin::Rack} documentation for more details.

## 2.2.13

[Tagged on GitHub](http://github.com/nex3/sass/commit/2.2.13).

There were no changes made to Sass between versions 2.2.12 and 2.2.13.

## 2.2.12

[Tagged on GitHub](http://github.com/nex3/sass/commit/2.2.12).

* Fix a stupid bug introduced in 2.2.11 that broke the Sass Rails plugin.

## 2.2.11

[Tagged on GitHub](http://github.com/nex3/sass/commit/2.2.11).

* Added a note to errors on properties that could be pseudo-classes (e.g. `:focus`)
  indicating that they should be backslash-escaped.

* Automatically interpret properties that could be pseudo-classes as such
  if {file:SASS_REFERENCE.md.html#property_syntax-option `:property_syntax`}
  is set to `:new`.

* Fixed `css2sass`'s generation of pseudo-classes so that they're backslash-escaped.

* Don't crash if the Haml plugin skeleton is installed and `rake gems:install` is run.

* Don't use `RAILS_ROOT` directly.
  This no longer exists in Rails 3.0.
  Instead abstract this out as `Haml::Util.rails_root`.
  This changes makes Haml fully compatible with edge Rails as of this writing.

* Make use of a Rails callback rather than a monkeypatch to check for stylesheet updates
  in Rails 3.0+.

## 2.2.10

[Tagged on GitHub](http://github.com/nex3/sass/commit/2.2.10).

* Add support for attribute selectors with spaces around the `=`.
  For example:

      a[href = http://google.com]
        color: blue

## 2.2.9

[Tagged on GitHub](http://github.com/nex3/sass/commit/2.2.9).

There were no changes made to Sass between versions 2.2.8 and 2.2.9.

## 2.2.8

[Tagged on GitHub](http://github.com/nex3/sass/commit/2.2.8).

There were no changes made to Sass between versions 2.2.7 and 2.2.8.

## 2.2.7

[Tagged on GitHub](http://github.com/nex3/sass/commit/2.2.7).

There were no changes made to Sass between versions 2.2.6 and 2.2.7.

## 2.2.6

[Tagged on GitHub](http://github.com/nex3/sass/commit/2.2.6).

* Don't crash when the `__FILE__` constant of a Ruby file is a relative path,
  as apparently happens sometimes in TextMate
  (thanks to [Karl Varga](http://github.com/kjvarga)).

* Add "Sass" to the `--version` string for the executables.

## 2.2.5

[Tagged on GitHub](http://github.com/nex3/sass/commit/2.2.5).

There were no changes made to Sass between versions 2.2.4 and 2.2.5.

## 2.2.4

[Tagged on GitHub](http://github.com/nex3/sass/commit/2.2.4).

* Don't add `require 'rubygems'` to the top of init.rb when installed
  via `sass --rails`. This isn't necessary, and actually gets
  clobbered as soon as haml/template is loaded.

* Document the previously-undocumented {file:SASS_REFERENCE.md#line-option `:line` option},
  which allows the number of the first line of a Sass file to be set for error reporting.

## 2.2.3

[Tagged on GitHub](http://github.com/nex3/sass/commit/2.2.3).

Sass 2.2.3 prints line numbers for warnings about selectors
with no properties.

## 2.2.2

[Tagged on GitHub](http://github.com/nex3/sass/commit/2.2.2).

Sass 2.2.2 is a minor bug-fix release.
Notable changes include better parsing of mixin definitions and inclusions
and better support for Ruby 1.9.

## 2.2.1

[Tagged on GitHub](http://github.com/nex3/sass/commit/2.2.1).

Sass 2.2.1 is a minor bug-fix release.

### Must Read!

* It used to be acceptable to use `-` immediately following variable names,
  without any whitespace in between (for example, `!foo-!bar`).
  This is now deprecated, so that in the future variables with hyphens
  can be supported. Surround `-` with spaces.

## 2.2.0

[Tagged on GitHub](http://github.com/nex3/sass/commit/2.2.0).

The 2.2 release marks a significant step in the evolution of the Sass
language. The focus has been to increase the power of Sass to keep
your stylesheets maintainable by allowing new forms of abstraction to
be created within your stylesheets and the stylesheets provided by
others that you can download and import into your own. The fundamental
units of abstraction in Sass are variables and mixins. Please read
below for a list of changes:

### Must Read!

* Sass Comments (//) used to only comment out a single line. This was deprecated
  in 2.0.10 and starting in 2.2, Sass comments will comment out any lines indented
  under them. Upgrade to 2.0.10 in order to see deprecation warnings where this change
  affects you.

* Implicit Strings within SassScript are now deprecated and will be removed in 2.4.
  For example: `border= !width solid #00F` should now be written as `border: #{!width} solid #00F`
  or as `border= !width "solid" #00F`. After upgrading to 2.2, you will see deprecation warnings
  if you have sass files that use implicit strings.


### Sass Syntax Changes

#### Flexible Indentation

The indentation of Sass documents is now flexible. The first indent
that is detected will determine the indentation style for that
document. Tabs and spaces may never be mixed, but within a document,
you may choose to use tabs or a flexible number of spaces.

#### Multiline Sass Comments

Sass Comments (//) will now comment out whatever is indented beneath
them. Previously they were single line when used at the top level of a
document. Upgrading to the latest stable version will give you
deprecation warnings if you have silent comments with indentation
underneath them.

#### Mixin Arguments

Sass Mixins now accept any number of arguments. To define a mixin with
arguments, specify the arguments as a comma-delimited list of
variables like so:

    =my-mixin(!arg1, !arg2, !arg3)

As before, the definition of the mixin is indented below the mixin
declaration. The variables declared in the argument list may be used
and will be bound to the values passed to the mixin when it is
invoked.  Trailing arguments may have default values as part of the
declaration:

    =my-mixin(!arg1, !arg2 = 1px, !arg3 = blue)

In the example above, the mixin may be invoked by passing 1, 2 or 3
arguments to it. A similar syntax is used to invoke a mixin that
accepts arguments:

    div.foo
      +my-mixin(1em, 3px)

When a mixin has no required arguments, the parenthesis are optional.

The default values for mixin arguments are evaluated in the global
context at the time when the mixin is invoked, they may also reference
the previous arguments in the declaration. For example:

    !default_width = 30px
    =my-fancy-mixin(!width = !default_width, !height = !width)
      width= !width
      height= !height

    .default-box
      +my-fancy-mixin

    .square-box
      +my-fancy-mixin(50px)

    .rectangle-box
      +my-fancy-mixin(25px, 75px)

    !default_width = 10px
    .small-default-box
      +my-fancy-mixin


compiles to:

    .default-box {
      width: 30px;
      height: 30px; }

    .square-box {
      width: 50px;
      height: 50px; }

    .rectangle-box {
      width: 25px;
      height: 75px; }

    .small-default-box {
      width: 10px;
      height: 10px; }


### Sass, Interactive

The sass command line option -i now allows you to quickly and
interactively experiment with SassScript expressions. The value of the
expression you enter will be printed out after each line. Example:

    $ sass -i
    >> 5px
    5px
    >> 5px + 10px
    15px
    >> !five_pixels = 5px
    5px
    >> !five_pixels + 10px
    15px

### SassScript

The features of SassScript have been greatly enhanced with new control
directives, new fundamental data types, and variable scoping.

#### New Data Types

SassScript now has four fundamental data types:

1. Number
2. String
3. Boolean (New in 2.2)
4. Colors

#### More Flexible Numbers

Like JavaScript, SassScript numbers can now change between floating
point and integers. No explicit casting or decimal syntax is
required. When a number is emitted into a CSS file it will be rounded
to the nearest thousandth, however the internal representation
maintains much higher precision.

#### Improved Handling of Units

While Sass has long supported numbers with units, it now has a much
deeper understanding of them. The following are examples of legal
numbers in SassScript:

    0, 1000, 6%, -2px, 5pc, 20em, or 2foo.

Numbers of the same unit may always be added and subtracted. Numbers
that have units that Sass understands and finds comparable, can be
combined, taking the unit of the first number. Numbers that have
non-comparable units may not be added nor subtracted -- any attempt to
do so will cause an error. However, a unitless number takes on the
unit of the other number during a mathematical operation. For example:

    >> 3mm + 4cm
    43mm
    >> 4cm + 3mm
    4.3cm
    >> 3cm + 2in
    8.08cm
    >> 5foo + 6foo
    11foo
    >> 4% + 5px
    SyntaxError: Incompatible units: 'px' and '%'.
    >> 5 + 10px
    15px

Sass allows compound units to be stored in any intermediate form, but
will raise an error if you try to emit a compound unit into your css
file.

    >> !em_ratio = 1em / 16px
    0.063em/px
    >> !em_ratio * 32px
    2em
    >> !em_ratio * 40px
    2.5em

#### Colors

A color value can be declared using a color name, hexadecimal,
shorthand hexadecimal, the rgb function, or the hsl function. When
outputting a color into css, the color name is used, if any, otherwise
it is emitted as hexadecimal value. Examples:

    > #fff
    white
    >> white
    white
    >> #FFFFFF
    white
    >> hsl(180, 100, 100)
    white
    >> rgb(255, 255, 255)
    white
    >> #AAA
    #aaaaaa

Math on color objects is performed piecewise on the rgb
components. However, these operations rarely have meaning in the
design domain (mostly they make sense for gray-scale colors).

    >> #aaa + #123
    #bbccdd
    >> #333 * 2
    #666666

#### Booleans

Boolean objects can be created by comparison operators or via the
`true` and `false` keywords.  Booleans can be combined using the
`and`, `or`, and `not` keywords.

    >> true
    true
    >> true and false
    false
    >> 5 < 10
    true
    >> not (5 < 10)
    false
    >> not (5 < 10) or not (10 < 5)
    true
    >> 30mm == 3cm
    true
    >> 1px == 1em
    false

#### Strings

Unicode escapes are now allowed within SassScript strings.

### Control Directives

New directives provide branching and looping within a sass stylesheet
based on SassScript expressions. See the [Sass
Reference](SASS_REFERENCE.md.html#control_directives) for complete
details.

#### @for

The `@for` directive loops over a set of numbers in sequence, defining
the current number into the variable specified for each loop. The
`through` keyword means that the last iteration will include the
number, the `to` keyword means that it will stop just before that
number.

    @for !x from 1px through 5px
      .border-#{!x}
        border-width= !x

compiles to:

    .border-1px {
      border-width: 1px; }

    .border-2px {
      border-width: 2px; }

    .border-3px {
      border-width: 3px; }

    .border-4px {
      border-width: 4px; }

    .border-5px {
      border-width: 5px; }

#### @if / @else if / @else

The branching directives `@if`, `@else if`, and `@else` let you select
between several branches of sass to be emitted, based on the result of
a SassScript expression. Example:

    !type = "monster"
    p
      @if !type == "ocean"
        color: blue
      @else if !type == "matador"
        color: red
      @else if !type == "monster"
        color: green
      @else
        color: black

is compiled to:

    p {
      color: green; }

#### @while

The `@while` directive lets you iterate until a condition is
met. Example:

    !i = 6
    @while !i > 0
      .item-#{!i}
        width = 2em * !i
      !i = !i - 2

is compiled to:

    .item-6 {
      width: 12em; }

    .item-4 {
      width: 8em; }

    .item-2 {
      width: 4em; }

### Variable Scoping

The term "constant" has been renamed to "variable." Variables can be
declared at any scope (a.k.a. nesting level) and they will only be
visible to the code until the next outdent. However, if a variable is
already defined in a higher level scope, setting it will overwrite the
value stored previously.

In this code, the `!local_var` variable is scoped and hidden from
other higher level scopes or sibling scopes:

    .foo
      .bar
        !local_var = 1px
        width= !local_var
      .baz
        // this will raise an undefined variable error.
        width= !local_var
      // as will this
      width= !local_var

In this example, since the `!global_var` variable is first declared at
a higher scope, it is shared among all lower scopes:

    !global_var = 1px
    .foo
      .bar
        !global_var = 2px
        width= !global_var
      .baz
        width= !global_var
      width= !global_var

compiles to:

    .foo {
      width: 2px; }
      .foo .bar {
        width: 2px; }
      .foo .baz {
        width: 2px; }


### Interpolation

Interpolation has been added. This allows SassScript to be used to
create dynamic properties and selectors.  It also cleans up some uses
of dynamic values when dealing with compound properties. Using
interpolation, the result of a SassScript expression can be placed
anywhere:

    !x = 1
    !d = 3
    !property = "border"
    div.#{!property}
      #{!property}: #{!x + !d}px solid
      #{!property}-color: blue

is compiled to:

    div.border {
      border: 4px solid;
      border-color: blue; }

### Sass Functions

SassScript defines some useful functions that are called using the
normal CSS function syntax:

    p
      color = hsl(0, 100%, 50%)

is compiled to:

    #main {
      color: #ff0000; }

The following functions are provided: `hsl`, `percentage`, `round`,
`ceil`, `floor`, and `abs`.  You can define additional functions in
ruby.

See {Sass::Script::Functions} for more information.


### New Options

#### `:line_comments`

To aid in debugging, You may set the `:line_comments` option to
`true`. This will cause the sass engine to insert a comment before
each selector saying where that selector was defined in your sass
code.

#### `:template_location`

The {Sass::Plugin} `:template_location` option now accepts a hash of
sass paths to corresponding css paths. Please be aware that it is
possible to import sass files between these separate locations -- they
are not isolated from each other.

### Miscellaneous Features

#### `@debug` Directive

The `@debug` directive accepts a SassScript expression and emits the
value of that expression to the terminal (stderr).

Example:

    @debug 1px + 2px

During compilation the following will be printed:

    Line 1 DEBUG: 3px

#### Ruby 1.9 Support

Sass now fully supports Ruby 1.9.1.

#### Sass Cache

By default, Sass caches compiled templates and
[partials](SASS_REFERENCE.md.html#partials).  This dramatically speeds
up re-compilation of large collections of Sass files, and works best
if the Sass templates are split up into separate files that are all
[`@import`](SASS_REFERENCE.md.html#import)ed into one large file.

Without a framework, Sass puts the cached templates in the
`.sass-cache` directory.  In Rails and Merb, they go in
`tmp/sass-cache`.  The directory can be customized with the
[`:cache_location`](#cache_location-option) option.  If you don't want
Sass to use caching at all, set the [`:cache`](#cache-option) option
to `false`.<|MERGE_RESOLUTION|>--- conflicted
+++ resolved
@@ -3,7 +3,6 @@
 * Table of contents
 {:toc}
 
-<<<<<<< HEAD
 ## 3.3.0 (Unreleased)
 
 ### Backwards Incompatibilities -- Must Read!
@@ -13,10 +12,7 @@
   "screen"` and both `screen.scss` and `_screen.scss` exist, a warning will be
   printed. This will become an error in future versions of Sass.
 
-## 3.2.3 (Unreleased)
-=======
 ## 3.2.3
->>>>>>> 62f21c5b
 
 * `sass --watch` no longer crashs when a file in a watched directory is deleted.
 
