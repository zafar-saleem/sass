--- conflicted
+++ resolved
@@ -3,7 +3,6 @@
 * Table of contents
 {:toc}
 
-<<<<<<< HEAD
 ## 3.2.0 (Unreleased)
 
 ### `@content`
@@ -141,12 +140,11 @@
 
 * `#{}` interpolation is now disallowed in all `@import` statements
   except for those using `url()`.
-=======
+
 ## 3.1.20 (Unreleased)
 
 * Don't crash if a UTF encoding isn't found. Thanks to [Andrew
   Garbutt](http://github.com/techsplicer).
->>>>>>> 0813cdcf
 
 ## 3.1.19
 
