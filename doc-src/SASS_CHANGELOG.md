# Sass Changelog

* Table of contents
{:toc}

<<<<<<< HEAD
## 2.4.0 (Unreleased)

### Error Backtraces

Numerous bugs were fixed with the backtraces given for Sass errors,
especially when importing files.
All imports will now show up in the Ruby backtrace,
with the proper filename and line number.

In addition, when the `sass` executable encounters an error,
it now prints the filename where the error occurs,
as well as a backtrace of Sass imports.

### Formatting

Properties of the form

    margin: auto
      top: 10px
      bottom: 20px

That is, properties with a value and *also* nested properties,
are now rendered as such in nested output mode:

    margin: auto;
      margin-top: 10px;
      margin-bottom: 20px;

That is, with the nested properties indented in the source.

### Ruby 1.9 Support

Sass and `css2sass` now produce more descriptive errors
when given a template with invalid byte sequences for that template's encoding,
including the line number and the offending character.

### `css2sass` Error Handling

Several bug fixes and minor improvements have been made, including:

* Fixing line-number reporting for errors on the last line of templates
  that didn't have trailing newlines.

* Only displaying the text for the current line when reporting CSS parsing errors.

* Displaying the expected strings as strings rather than regular expressions
  whenever possible.

## 2.2.11 (Unreleased)
=======
## [2.2.11](http://github.com/nex3/haml/commit/2.2.11)
>>>>>>> 7417b49b

* Added a note to errors on properties that could be pseudo-classes (e.g. `:focus`)
  indicating that they should be backslash-escaped.

* Automatically interpret properties that could be pseudo-classes as such
  if {file:SASS_REFERENCE.md.html#property_syntax-option `:property_syntax`}
  is set to `:new`.

* Fixed `css2sass`'s generation of pseudo-classes so that they're backslash-escaped.

* Don't crash if the Haml plugin skeleton is installed and `rake gems:install` is run.

* Don't use `RAILS_ROOT` directly.
  This no longer exists in Rails 3.0.
  Instead abstract this out as `Haml::Util.rails_root`.
  This changes makes Haml fully compatible with edge Rails as of this writing.

* Make use of a Rails callback rather than a monkeypatch to check for stylesheet updates
  in Rails 3.0+.

## [2.2.10](http://github.com/nex3/haml/commit/2.2.10)

* Add support for attribute selectors with spaces around the `=`.
  For example:

      a[href = http://google.com]
        color: blue

## [2.2.9](http://github.com/nex3/haml/commit/2.2.9)

There were no changes made to Sass between versions 2.2.8 and 2.2.9.

## [2.2.8](http://github.com/nex3/haml/commit/2.2.8)

There were no changes made to Sass between versions 2.2.7 and 2.2.8.

## [2.2.7](http://github.com/nex3/haml/commit/2.2.7)

There were no changes made to Sass between versions 2.2.6 and 2.2.7.

## [2.2.6](http://github.com/nex3/haml/commit/2.2.6)

* Don't crash when the `__FILE__` constant of a Ruby file is a relative path,
  as apparently happens sometimes in TextMate
  (thanks to [Karl Varga](http://github.com/kjvarga)).

* Add "Sass" to the `--version` string for the executables.

## [2.2.5](http://github.com/nex3/haml/commit/2.2.5)

There were no changes made to Sass between versions 2.2.4 and 2.2.5.

## [2.2.4](http://github.com/nex3/haml/commit/2.2.4)

* Don't add `require 'rubygems'` to the top of init.rb when installed
  via `sass --rails`. This isn't necessary, and actually gets
  clobbered as soon as haml/template is loaded.

* Document the previously-undocumented {file:SASS_REFERENCE.md#line-option `:line` option},
  which allows the number of the first line of a Sass file to be set for error reporting.

## [2.2.3](http://github.com/nex3/haml/commit/2.2.3)

Sass 2.2.3 prints line numbers for warnings about selectors
with no properties.

## [2.2.2](http://github.com/nex3/haml/commit/2.2.2)

Sass 2.2.2 is a minor bug-fix release.
Notable changes include better parsing of mixin definitions and inclusions
and better support for Ruby 1.9.

## [2.2.1](http://github.com/nex3/haml/commit/2.2.1)

Sass 2.2.1 is a minor bug-fix release.

### Must Read!

* It used to be acceptable to use `-` immediately following variable names,
  without any whitespace in between (for example, `!foo-!bar`).
  This is now deprecated, so that in the future variables with hyphens
  can be supported. Surround `-` with spaces.

## [2.2.0](http://github.com/nex3/haml/commit/2.2.0)

The 2.2 release marks a significant step in the evolution of the Sass
language. The focus has been to increase the power of Sass to keep
your stylesheets maintainable by allowing new forms of abstraction to
be created within your stylesheets and the stylesheets provided by
others that you can download and import into your own. The fundamental
units of abstraction in Sass are variables and mixins. Please read
below for a list of changes:

### Must Read!

* Sass Comments (//) used to only comment out a single line. This was deprecated
  in 2.0.10 and starting in 2.2, Sass comments will comment out any lines indented
  under them. Upgrade to 2.0.10 in order to see deprecation warnings where this change
  affects you.

* Implicit Strings within SassScript are now deprecated and will be removed in 2.4.
  For example: `border= !width solid #00F` should now be written as `border: #{!width} solid #00F`
  or as `border= !width "solid" #00F`. After upgrading to 2.2, you will see deprecation warnings
  if you have sass files that use implicit strings.


### Sass Syntax Changes

#### Flexible Indentation

The indentation of Sass documents is now flexible. The first indent
that is detected will determine the indentation style for that
document. Tabs and spaces may never be mixed, but within a document,
you may choose to use tabs or a flexible number of spaces.

#### Multiline Sass Comments

Sass Comments (//) will now comment out whatever is indented beneath
them. Previously they were single line when used at the top level of a
document. Upgrading to the latest stable version will give you
deprecation warnings if you have silent comments with indentation
underneath them.

#### Mixin Arguments

Sass Mixins now accept any number of arguments. To define a mixin with
arguments, specify the arguments as a comma-delimited list of
variables like so:

    =my-mixin(!arg1, !arg2, !arg3)

As before, the definition of the mixin is indented below the mixin
declaration. The variables declared in the argument list may be used
and will be bound to the values passed to the mixin when it is
invoked.  Trailing arguments may have default values as part of the
declaration:

    =my-mixin(!arg1, !arg2 = 1px, !arg3 = blue)

In the example above, the mixin may be invoked by passing 1, 2 or 3
arguments to it. A similar syntax is used to invoke a mixin that
accepts arguments:

    div.foo
      +my-mixin(1em, 3px)

When a mixin has no required arguments, the parenthesis are optional.

The default values for mixin arguments are evaluated in the global
context at the time when the mixin is invoked, they may also reference
the previous arguments in the declaration. For example:

    !default_width = 30px
    =my-fancy-mixin(!width = !default_width, !height = !width)
      width= !width
      height= !height

    .default-box
      +my-fancy-mixin

    .square-box
      +my-fancy-mixin(50px)

    .rectangle-box
      +my-fancy-mixin(25px, 75px)

    !default_width = 10px
    .small-default-box
      +my-fancy-mixin
    

compiles to:

    .default-box {
      width: 30px;
      height: 30px; }

    .square-box {
      width: 50px;
      height: 50px; }

    .rectangle-box {
      width: 25px;
      height: 75px; }

    .small-default-box {
      width: 10px;
      height: 10px; }
    

### Sass, Interactive

The sass command line option -i now allows you to quickly and
interactively experiment with SassScript expressions. The value of the
expression you enter will be printed out after each line. Example:

    $ sass -i
    >> 5px
    5px
    >> 5px + 10px
    15px
    >> !five_pixels = 5px
    5px
    >> !five_pixels + 10px
    15px

### SassScript

The features of SassScript have been greatly enhanced with new control
directives, new fundamental data types, and variable scoping.

#### New Data Types

SassScript now has four fundamental data types:

1. Number
2. String
3. Boolean (New in 2.2)
4. Colors

#### More Flexible Numbers

Like JavaScript, SassScript numbers can now change between floating
point and integers. No explicit casting or decimal syntax is
required. When a number is emitted into a CSS file it will be rounded
to the nearest thousandth, however the internal representation
maintains much higher precision.

#### Improved Handling of Units

While Sass has long supported numbers with units, it now has a much
deeper understanding of them. The following are examples of legal
numbers in SassScript:

    0, 1000, 6%, -2px, 5pc, 20em, or 2foo.

Numbers of the same unit may always be added and subtracted. Numbers
that have units that Sass understands and finds comparable, can be
combined, taking the unit of the first number. Numbers that have
non-comparable units may not be added nor subtracted -- any attempt to
do so will cause an error. However, a unitless number takes on the
unit of the other number during a mathematical operation. For example:

    >> 3mm + 4cm
    43mm
    >> 4cm + 3mm
    4.3cm
    >> 3cm + 2in
    8.08cm
    >> 5foo + 6foo
    11foo
    >> 4% + 5px
    SyntaxError: Incompatible units: 'px' and '%'.
    >> 5 + 10px
    15px

Sass allows compound units to be stored in any intermediate form, but
will raise an error if you try to emit a compound unit into your css
file.

    >> !em_ratio = 1em / 16px
    0.063em/px
    >> !em_ratio * 32px
    2em
    >> !em_ratio * 40px
    2.5em

#### Colors

A color value can be declared using a color name, hexadecimal,
shorthand hexadecimal, the rgb function, or the hsl function. When
outputting a color into css, the color name is used, if any, otherwise
it is emitted as hexadecimal value. Examples:

    > #fff
    white
    >> white
    white
    >> #FFFFFF
    white
    >> hsl(180, 100, 100)
    white
    >> rgb(255, 255, 255)
    white
    >> #AAA
    #aaaaaa

Math on color objects is performed piecewise on the rgb
components. However, these operations rarely have meaning in the
design domain (mostly they make sense for gray-scale colors).

    >> #aaa + #123
    #bbccdd
    >> #333 * 2
    #666666

#### Booleans

Boolean objects can be created by comparison operators or via the
`true` and `false` keywords.  Booleans can be combined using the
`and`, `or`, and `not` keywords.

    >> true
    true
    >> true and false
    false
    >> 5 < 10
    true
    >> not (5 < 10)
    false
    >> not (5 < 10) or not (10 < 5)
    true
    >> 30mm == 3cm
    true
    >> 1px == 1em
    false

#### Strings

Unicode escapes are now allowed within SassScript strings.

### Control Directives

New directives provide branching and looping within a sass stylesheet
based on SassScript expressions. See the [Sass
Reference](SASS_REFERENCE.md.html#control_directives) for complete
details.

#### @for

The `@for` directive loops over a set of numbers in sequence, defining
the current number into the variable specified for each loop. The
`through` keyword means that the last iteration will include the
number, the `to` keyword means that it will stop just before that
number.

    @for !x from 1px through 5px
      .border-#{!x}
        border-width= !x

compiles to:

    .border-1px {
      border-width: 1px; }

    .border-2px {
      border-width: 2px; }

    .border-3px {
      border-width: 3px; }

    .border-4px {
      border-width: 4px; }

    .border-5px {
      border-width: 5px; }

#### @if / @else if / @else

The branching directives `@if`, `@else if`, and `@else` let you select
between several branches of sass to be emitted, based on the result of
a SassScript expression. Example:

    !type = "monster"
    p
      @if !type == "ocean"
        color: blue
      @else if !type == "matador"
        color: red
      @else if !type == "monster"
        color: green
      @else
        color: black

is compiled to:

    p {
      color: green; }

#### @while

The `@while` directive lets you iterate until a condition is
met. Example:

    !i = 6
    @while !i > 0
      .item-#{!i}
        width = 2em * !i
      !i = !i - 2

is compiled to:

    .item-6 {
      width: 12em; }

    .item-4 {
      width: 8em; }

    .item-2 {
      width: 4em; }

### Variable Scoping

The term "constant" has been renamed to "variable." Variables can be
declared at any scope (a.k.a. nesting level) and they will only be
visible to the code until the next outdent. However, if a variable is
already defined in a higher level scope, setting it will overwrite the
value stored previously.

In this code, the `!local_var` variable is scoped and hidden from
other higher level scopes or sibling scopes:

    .foo
      .bar
        !local_var = 1px
        width= !local_var
      .baz
        // this will raise an undefined variable error.
        width= !local_var
      // as will this
      width= !local_var

In this example, since the `!global_var` variable is first declared at
a higher scope, it is shared among all lower scopes:

    !global_var = 1px
    .foo
      .bar
        !global_var = 2px
        width= !global_var
      .baz
        width= !global_var
      width= !global_var

compiles to:

    .foo {
      width: 2px; }
      .foo .bar {
        width: 2px; }
      .foo .baz {
        width: 2px; }


### Interpolation

Interpolation has been added. This allows SassScript to be used to
create dynamic properties and selectors.  It also cleans up some uses
of dynamic values when dealing with compound properties. Using
interpolation, the result of a SassScript expression can be placed
anywhere:

    !x = 1
    !d = 3
    !property = "border"
    div.#{!property}
      #{!property}: #{!x + !d}px solid
      #{!property}-color: blue

is compiled to:

    div.border {
      border: 4px solid;
      border-color: blue; }

### Sass Functions

SassScript defines some useful functions that are called using the
normal CSS function syntax:

    p
      color = hsl(0, 100%, 50%)

is compiled to:

    #main {
      color: #ff0000; }

The following functions are provided: `hsl`, `percentage`, `round`,
`ceil`, `floor`, and `abs`.  You can define additional functions in
ruby.

See {Sass::Script::Functions} for more information.


### New Options

#### `:line_comments`

To aid in debugging, You may set the `:line_comments` option to
`true`. This will cause the sass engine to insert a comment before
each selector saying where that selector was defined in your sass
code.

#### `:template_location`

The {Sass::Plugin} `:template_location` option now accepts a hash of
sass paths to corresponding css paths. Please be aware that it is
possible to import sass files between these separate locations -- they
are not isolated from each other.

### Miscellaneous Features

#### `@debug` Directive

The `@debug` directive accepts a SassScript expression and emits the
value of that expression to the terminal (stderr).

Example:

    @debug 1px + 2px

During compilation the following will be printed:

    Line 1 DEBUG: 3px

#### Ruby 1.9 Support

Sass now fully supports Ruby 1.9.1. 

#### Sass Cache

By default, Sass caches compiled templates and
[partials](SASS_REFERENCE.md.html#partials).  This dramatically speeds
up re-compilation of large collections of Sass files, and works best
if the Sass templates are split up into separate files that are all
[`@import`](SASS_REFERENCE.md.html#import)ed into one large file.

Without a framework, Sass puts the cached templates in the
`.sass-cache` directory.  In Rails and Merb, they go in
`tmp/sass-cache`.  The directory can be customized with the
[`:cache_location`](#cache_location-option) option.  If you don't want
Sass to use caching at all, set the [`:cache`](#cache-option) option
to `false`.<|MERGE_RESOLUTION|>--- conflicted
+++ resolved
@@ -3,7 +3,6 @@
 * Table of contents
 {:toc}
 
-<<<<<<< HEAD
 ## 2.4.0 (Unreleased)
 
 ### Error Backtraces
@@ -52,10 +51,7 @@
 * Displaying the expected strings as strings rather than regular expressions
   whenever possible.
 
-## 2.2.11 (Unreleased)
-=======
 ## [2.2.11](http://github.com/nex3/haml/commit/2.2.11)
->>>>>>> 7417b49b
 
 * Added a note to errors on properties that could be pseudo-classes (e.g. `:focus`)
   indicating that they should be backslash-escaped.
