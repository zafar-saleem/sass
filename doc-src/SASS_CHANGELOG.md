--- conflicted
+++ resolved
@@ -3,7 +3,6 @@
 * Table of contents
 {:toc}
 
-<<<<<<< HEAD
 ## 3.2.0 (Unreleased)
 
 ### `@content`
@@ -139,14 +138,13 @@
 
 * `#{}` interpolation is now disallowed in all `@import` statements
   except for those using `url()`.
-=======
+
 ## 3.1.17 (Unreleased)
 
 * Don't crash when calling `#inspect` on an internal Sass tree object in Ruby
   1.9.
 * Fix some bugs in `sass --watch` introduces in 3.1.16. Thanks to [Maher
   Sallam](https://github.com/Maher4Ever).
->>>>>>> 0a2eafd8
 
 ## 3.1.16
 
