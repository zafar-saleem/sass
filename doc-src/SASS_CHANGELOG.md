--- conflicted
+++ resolved
@@ -3,7 +3,6 @@
 * Table of contents
 {:toc}
 
-<<<<<<< HEAD
 ## 3.4.0 (Unreleased)
 
 ### Using `&` in SassScript
@@ -109,10 +108,7 @@
 * SassScript strings in SCSS may no longer include unescaped newlines. As doing
   so produced invalid CSS, there will be no deprecation period for this change.
 
-## 3.3.7 (Unreleased)
-=======
 ## 3.3.7 (2 May 2014)
->>>>>>> dedd5b8e
 
 * Properly set the default `Sass::Plugin` options in Rails 3.0.
 
