# Haml Changelog

* Table of contents
{:toc}

## 3.0.19 (Unreleased)

<<<<<<< HEAD
* Properly respect the `:encoding` option under Ruby 1.9.2.
=======
* Allow the `--unix-newlines` flag to work on Unix, where it's a no-op.
>>>>>>> 098c8c25

## 3.0.18

[Tagged on GitHub](http://github.com/nex3/haml/commit/3.0.18).

* Don't require `rake` in the gemspec, for bundler compatibility under
  JRuby. Thanks to [Gordon McCreight](http://www.gmccreight.com/blog).

* Get rid of the annoying RDoc errors on install.

* Disambiguate references to the `Rails` module when `haml-rails` is installed.

* Fix a bug in `haml_tag` that would allow duplicate attributes to be added
  and make `data-` attributes not work.

* Compatibility with Rails 3 final.

## 3.0.17

[Tagged on GitHub](http://github.com/nex3/haml/commit/3.0.17).

* Understand that mingw counts as Windows.

## 3.0.16

[Tagged on GitHub](http://github.com/nex3/haml/commit/3.0.16).

* Fix an html2haml ERB-parsing bug where ERB blocks were occasionally
  left without indentation in Haml.

* Fix parsing of `if` and `case` statements whose values were assigned to variables.
  This is still bad style, though.

* Fix `form_for` and `form_tag` when they're passed a block that
  returns a string in a helper.

## 3.0.15

[Tagged on GitHub](http://github.com/nex3/haml/commit/3.0.15).

There were no changes made to Haml between versions 3.0.14 and 3.0.15.

## 3.0.14

[Tagged on GitHub](http://github.com/nex3/haml/commit/3.0.14).

* Allow CSS-style classes and ids to contain colons.

* Fix an obscure bug with if statements.

### Rails 3 Support

* Don't use the `#returning` method, which Rails 3 no longer provides.

## 3.0.13

[Tagged on GitHub](http://github.com/nex3/haml/commit/3.0.13).

## Rails 3 Support

Support for Rails 3 versions prior to beta 4 has been removed.
Upgrade to Rails 3.0.0.beta4 if you haven't already.

### Minor Improvements

* Properly process frozen strings with encoding declarations.

## 3.0.12

[Tagged on GitHub](http://github.com/nex3/haml/commit/3.0.12).

## Rails 3 Support

Apparently the last version broke in new and exciting ways under Rails 3,
due to the inconsistent load order caused by certain combinations of gems.
3.0.12 hacks around that inconsistency, and *should* be fully Rails 3-compatible.

### Deprecated: Rails 3 Beta 3

Haml's support for Rails 3.0.0.beta.3 has been deprecated.
Haml 3.0.13 will only support 3.0.0.beta.4.

## 3.0.11

[Tagged on GitHub](http://github.com/nex3/haml/commit/3.0.11).

## 3.0.10

[Tagged on GitHub](http://github.com/nex3/haml/commit/3.0.10).

### Appengine-JRuby Support

The way we determine the location of the Haml installation
no longer breaks the version of JRuby
used by [`appengine-jruby`](http://code.google.com/p/appengine-jruby/).

### Bug Fixes

* Single-line comments are now handled properly by `html2haml`.

## 3.0.9

[Tagged on GitHub](http://github.com/nex3/haml/commit/3.0.9).

There were no changes made to Haml between versions 3.0.8 and 3.0.9.
A bug in Gemcutter caused the gem to be uploaded improperly.

## 3.0.8

[Tagged on GitHub](http://github.com/nex3/haml/commit/3.0.8).

* Fix a bug with Rails versions prior to Rails 3.

## 3.0.7

[Tagged on GitHub](http://github.com/nex3/haml/commit/3.0.7).

### Encoding Support

Haml 3.0.7 adds support for Ruby-style `-# coding:` comments
for declaring the encoding of a template.
For details see {file:HAML_REFERENCE.md#encodings the reference}.

This also slightly changes the behavior of Haml when the
{file:HAML_REFERENCE.md#encoding-option `:encoding` option} is not set.
Rather than defaulting to `"utf-8"`,
it defaults to the encoding of the source document,
and only falls back to `"utf-8"` if this encoding is `"us-ascii"`.

The `haml` executable also now takes an `-E` option for specifying encoding,
which works the same way as Ruby's `-E` option.

### Other Changes

* Default to the {file:HAML_REFERENCE.md#format-option `:html5` format}
  when running under Rails 3,
  since it defaults to HTML5 as well.

### Bug Fixes

* When generating Haml for something like `<span>foo</span>,`,
  use `= succeed` rather than `- succeed` (which doesn't work).

## 3.0.6

[Tagged on GitHub](http://github.com/nex3/haml/commit/3.0.6).

### Rails 2.3.7 Support

This release fully supports Rails 2.3.7.

### Rails 2.3.6 Support Removed

Rails 2.3.6 was released with various bugs related to XSS-protection
and interfacing with Haml.
Rails 2.3.7 was released shortly after with fixes for these bugs.
Thus, Haml no longer supports Rails 2.3.6,
and anyone using it should upgrade to 2.3.7.

Attempting to use Haml with Rails 2.3.6 will cause an error.

## 3.0.5

[Tagged on GitHub](http://github.com/nex3/haml/commit/3.0.5).

### Rails 2.3.6 Support

This release hacks around various bugs in Rails 2.3.6,
bringing Haml up to full compatibility.

### Rails 3 Support

Make sure the `#capture` helper in Rails 3
doesn't print its value directly to the template.

## 3.0.4

[Tagged on GitHub](http://github.com/nex3/haml/commit/3.0.4).

There were no changes made to Haml between versions 3.0.3 and 3.0.4.

## 3.0.3

[Tagged on GitHub](http://github.com/nex3/haml/commit/3.0.3).

### Rails 3 Support

In order to make some Rails loading errors easier to debug,
Sass will now raise an error if `Rails.root` is `nil` when Sass is loading.
Previously, this would just cause the paths to be mis-set.

## 3.0.2

[Tagged on GitHub](http://github.com/nex3/haml/commit/3.0.2).

There were no changes made to Haml between versions 3.0.1 and 3.0.2.

## 3.0.1

[Tagged on GitHub](http://github.com/nex3/haml/commit/3.0.1).

### Installation in Rails

`haml --rails` is no longer necessary for installing Haml in Rails.
Now all you need to do is add `gem "haml"` to the Gemfile for Rails 3,
or add `config.gem "haml"` to `config/environment.rb` for previous versions.

`haml --rails` will still work,
but it has been deprecated and will print an error message.
It will not work in the next version of Haml.

### Rails Test Speed

The {file:HAML_REFERENCE.md#ugly-option `:ugly` option} is now on by default
in the testing environment in Rails to help tests run faster.

## 3.0.0
{#3-0-0}

[Tagged on GitHub](http://github.com/nex3/haml/commit/3.0.0).

### Backwards Incompatibilities: Must Read!

* The `puts` helper has been removed.
  Use {Haml::Helpers#haml\_concat} instead.

### More Useful Multiline

Ruby code can now be wrapped across multiple lines
as long as each line but the last ends in a comma.
For example:

    = link_to_remote "Add to cart",
        :url => { :action => "add", :id => product.id },
        :update => { :success => "cart", :failure => "error" }

### `haml_tag` and `haml_concat` Improvements

#### `haml_tag` with CSS Selectors

The {Haml::Helpers#haml_tag haml\_tag} helper can now take a string
using the same class/id shorthand as in standard Haml code.
Manually-specified class and id attributes are merged,
again as in standard Haml code.
For example:

    haml_tag('#foo') #=> <div id='foo' />
    haml_tag('.bar') #=> <div class='bar' />
    haml_tag('span#foo.bar') #=> <span class='bar' id='foo' />
    haml_tag('span#foo.bar', :class => 'abc') #=> <span class='abc bar' id='foo' />
    haml_tag('span#foo.bar', :id => 'abc') #=> <span class='bar' id='abc_foo' />

Cheers, [S. Burkhard](http://github.com/hasclass/).

#### `haml_tag` with Multiple Lines of Content

The {Haml::Helpers#haml_tag haml\_tag} helper also does a better job
of formatting tags with multiple lines of content.
If a tag has multiple levels of content,
that content is indented beneath the tag.
For example:

    haml_tag(:p, "foo\nbar") #=>
      # <p>
      #   foo
      #   bar
      # </p>

#### `haml_tag` with Multiple Lines of Content

Similarly, the {Haml::Helpers#haml_concat haml\_concat} helper
will properly indent multiple lines of content.
For example:

    haml_tag(:p) {haml_concat "foo\nbar"} #=>
      # <p>
      #   foo
      #   bar
      # </p>

#### `haml_tag` and `haml_concat` with `:ugly`

When the {file:HAML_REFERENCE.md#ugly-option `:ugly` option} is enabled,
{Haml::Helpers#haml_tag haml\_tag} and {Haml::Helpers#haml_concat haml\_concat}
won't do any indentation of their arguments.

### Basic Tag Improvements

* It's now possible to customize the name used for {file:HAML_REFERENCE.md#object_reference_ object reference}
  for a given object by implementing the `haml_object_ref` method on that object.
  This method should return a string that will be used in place of the class name of the object
  in the generated class and id.
  Thanks to [Tim Carey-Smith](http://twitter.com/halorgium).

* All attribute values may be non-String types.
  Their `#to_s` method will be called to convert them to strings.
  Previously, this only worked for attributes other than `class`.
  
### `:class` and `:id` Attributes Accept Ruby Arrays

In an attribute hash, the `:class` attribute now accepts an Array
whose elements will be converted to strings and joined with <nobr>`" "`</nobr>.
Likewise, the `:id` attribute now accepts an Array
whose elements will be converted to strings and joined with `"_"`.
The array will first be flattened and any elements that do not test as true
will be stripped out. For example:

    .column{:class => [@item.type, @item == @sortcol && [:sort, @sortdir]] }

could render as any of:

    class="column numeric sort ascending"
    class="column numeric"
    class="column sort descending"
    class="column"

depending on whether `@item.type` is `"numeric"` or `nil`,
whether `@item == @sortcol`,
and whether `@sortdir` is `"ascending"` or `"descending"`.

A single value can still be specified.
If that value evaluates to false it is ignored;
otherwise it gets converted to a string.
For example:

    .item{:class => @item.is_empty? && "empty"}

could render as either of:

    class="item"
    class="item empty"

Thanks to [Ronen Barzel](http://www.ronenbarzel.org/).

### HTML5 Custom Data Attributes

Creating an attribute named `:data` with a Hash value
will generate [HTML5 custom data attributes](http://www.whatwg.org/specs/web-apps/current-work/multipage/elements.html#embedding-custom-non-visible-data).
For example:

    %div{:data => {:author_id => 123, :post_id => 234}}

Will compile to:

    <div data-author_id='123' data-post_id='234'></div>

Thanks to [John Reilly](http://twitter.com/johnreilly).

### More Powerful `:autoclose` Option

The {file:HAML_REFERENCE.md#attributes_option `:attributes`} option
can now take regular expressions that specify which tags to make self-closing.

### `--double-quote-attributes` Option

The Haml executable now has a `--double-quote-attributes` option (short form: `-q`)
that causes attributes to use a double-quote mark rather than single-quote.
Thanks to [Charles Roper](http://charlesroper.com/).

### `:css` Filter

Haml now supports a {file:HAML_REFERENCE.md#css-filter `:css` filter}
that surrounds the filtered text with `<style>` and CDATA tags.

### `haml-spec` Integration

We've added the cross-implementation tests from the [haml-spec](http://github.com/norman/haml-spec) project
to the standard Haml test suite, to be sure we remain compatible with the base functionality
of the many and varied [Haml implementations](http://en.wikipedia.org/wiki/Haml#Implementations).

### Ruby 1.9 Support

* Haml and `html2haml` now produce more descriptive errors
  when given a template with invalid byte sequences for that template's encoding,
  including the line number and the offending character.

* Haml and `html2haml` now accept Unicode documents with a
  [byte-order-mark](http://en.wikipedia.org/wiki/Byte_order_mark).

### Rails Support

* When `form_for` is used with `=`, or `form_tag` is used with `=` and a block,
  they will now raise errors explaining that they should be used with `-`.
  This is similar to how {Haml::Helpers#haml\_concat} behaves,
  and will hopefully clear up some difficult bugs for some users.

### Rip Support

Haml is now compatible with the [Rip](http://hellorip.com/) package management system.
Thanks to [Josh Peek](http://joshpeek.com/).

### `html2haml` Improvements

* Ruby blocks within ERB are now supported.
  The Haml code is properly indented and the `end`s are removed.
  This includes methods with blocks and all language constructs
  such as `if`, `begin`, and `case`.
  For example:

      <% content_for :footer do %>
        <p>Hi there!</p>
      <% end %>

  is now transformed into:

      - content_for :footer do
        %p Hi there!

  Thanks to [Jack Chen](http://chendo.net) and [Dr. Nic Williams](http://drnicwilliams)
  for inspiring this and creating the first draft of the code.

* Inline HTML text nodes are now transformed into inline Haml text.
  For example, `<p>foo</p>` now becomes `%p foo`, whereas before it became:

      %p
        foo

  The same is true for inline comments,
  and inline ERB when running in ERB mode:
  `<p><%= foo %></p>` will now become `%p= foo`.

* ERB included within text is now transformed into Ruby interpolation.
  For example:

      <p>
        Foo <%= bar %> baz!
        Flip <%= bang %>.
      </p>

  is now transformed into:

      %p
        Foo #{bar} baz!
        Flip #{bang}.

* `<script>` tags are now transformed into `:javascript` filters,
  and `<style>` tags into `:css` filters.
  and indentation is preserved.
  For example:

      <script type="text/javascript">
        function foo() {
          return 12;
        }
      </script>

  is now transformed into:

      :javascript
        function foo() {
          return 12;
        }

* `<pre>` and `<textarea>` tags are now transformed into the `:preserve` filter.
  For example:

      <pre>Foo
        bar
          baz</pre>

  is now transformed into:

      %pre
        :preserve
          Foo
            bar
              baz

* Self-closing tags (such as `<br />`) are now transformed into
  self-closing Haml tags (like `%br/`).

* IE conditional comments are now properly parsed.

* Attributes are now output in a more-standard format,
  without spaces within the curly braces
  (e.g. `%p{:foo => "bar"}` as opposed to `%p{ :foo => "bar" }`).

* IDs and classes containing `#` and `.` are now output as string attributes
  (e.g. `%p{:class => "foo.bar"}`).

* Attributes are now sorted, to maintain a deterministic order.

* `>` or {Haml::Helpers#succeed #succeed} are inserted where necessary
  when inline formatting is used.

* Multi-line ERB statements are now properly indented,
  and those without any content are removed.

### Minor Improvements

* {Haml::Helpers#capture_haml capture\_haml} is now faster when using `:ugly`.
  Thanks to [Alf Mikula](http://alfmikula.blogspot.com/).

* Add an `RDFa` doctype shortcut.

## 2.2.24

[Tagged on GitHub](http://github.com/nex3/haml/commit/2.2.24).

* Don't prevent ActiveModel form elements from having error formatting applied.

* Make sure `form_for` blocks are properly indented under Rails 3.0.0.beta.3.

* Don't activate a bug in the `dynamic_form` plugin under Rails 3.0.0.beta.3
  that would cause its methods not to be loaded.

## 2.2.23

[Tagged on GitHub](http://github.com/nex3/haml/commit/2.2.23).

* Don't crash when `rake gems` is run in Rails with Haml installed.
  Thanks to [Florian Frank](http://github.com/flori).

* Don't remove `\n` in filters with interpolation.

* Silence those annoying `"regexp match /.../n against to UTF-8 string"` warnings.

## 2.2.22

[Tagged on GitHub](http://github.com/nex3/haml/commit/2.2.22).

* Add a railtie so Haml and Sass will be automatically loaded in Rails 3.
  Thanks to [Daniel Neighman](http://pancakestacks.wordpress.com/).

* Add a deprecation message for using `-` with methods like `form_for`
  that return strings in Rails 3.
  This is [the same deprecation that exists in Rails 3](http://github.com/rails/rails/commit/9de83050d3a4b260d4aeb5d09ec4eb64f913ba64).

* Make sure line numbers are reported correctly when filters are being used.

* Make loading the gemspec not crash on read-only filesystems like Heroku's.

* Don't crash when methods like `form_for` return `nil` in, for example, Rails 3 beta.

* Compatibility with Rails 3 beta's RJS facilities.

## 2.2.21

[Tagged on GitHub](http://github.com/nex3/haml/commit/2.2.21).

* Fix a few bugs in the git-revision-reporting in {Haml::Version#version}.
  In particular, it will still work if `git gc` has been called recently,
  or if various files are missing.

* Always use `__FILE__` when reading files within the Haml repo in the `Rakefile`.
  According to [this bug report](http://github.com/carlhuda/bundler/issues/issue/44),
  this should make Haml work better with Bundler.

* Make the error message for `- end` a little more intuitive based on user feedback.

* Compatibility with methods like `form_for`
  that return strings rather than concatenate to the template in Rails 3.

* Add a {Haml::Helpers#with_tabs with_tabs} helper,
  which sets the indentation level for the duration of a block.

## 2.2.20

[Tagged on GitHub](http://github.com/nex3/haml/commit/2.2.20).

* The `form_tag` Rails helper is now properly marked as HTML-safe
  when using Rails' XSS protection with Rails 2.3.5.

* Calls to `defined?` shouldn't interfere with Rails' autoloading
  in very old versions (1.2.x).

* Fix a bug where calls to ActionView's `render` method
  with blocks and layouts wouldn't work under the Rails 3.0 beta.

* Fix a bug where the closing tags of nested calls to \{Haml::Helpers#haml\_concat}
  were improperly escaped under the Rails 3.0 beta.

## 2.2.19

[Tagged on GitHub](http://github.com/nex3/haml/commit/2.2.19).

* Fix a bug with the integration with Rails' XSS support.
  In particular, correctly override `safe_concat`.

## 2.2.18

[Tagged on GitHub](http://github.com/nex3/haml/commit/2.2.18).

* Support [the new XSS-protection API](http://yehudakatz.com/2010/02/01/safebuffers-and-rails-3-0/)
  used in Rails 3.

* Use `Rails.env` rather than `RAILS_ENV` when running under Rails 3.0.
  Thanks to [Duncan Grazier](http://duncangrazier.com/).

* Add a `--unix-newlines` flag to all executables
  for outputting Unix-style newlines on Windows.

* Fix a couple bugs with the `:erb` filter:
  make sure error reporting uses the correct line numbers,
  and allow multi-line expressions.

* Fix a parsing bug for HTML-style attributes including `#`.

## 2.2.17

[Tagged on GitHub](http://github.com/nex3/haml/commit/2.2.17).

* Fix compilation of HTML5 doctypes when using `html2haml`.

* `nil` values for Sass options are now ignored,
  rather than raising errors.

## 2.2.16

[Tagged on GitHub](http://github.com/nex3/haml/commit/2.2.16).

* Abstract out references to `ActionView::TemplateError`,
  `ActionView::TemplateHandler`, etc.
  These have all been renamed to `ActionView::Template::*`
  in Rails 3.0.

## 2.2.15

[Tagged on GitHub](http://github.com/nex3/haml/commit/2.2.15).

* Allow `if` statements with no content followed by `else` clauses.
  For example:

    - if foo
    - else
      bar

## 2.2.14

[Tagged on GitHub](http://github.com/nex3/haml/commit/2.2.14).

* Don't print warnings when escaping attributes containing non-ASCII characters
  in Ruby 1.9.

* Don't crash when parsing an XHTML Strict doctype in `html2haml`.

* Support the  HTML5 doctype in an XHTML document
  by using `!!! 5` as the doctype declaration.

## 2.2.13

[Tagged on GitHub](http://github.com/nex3/haml/commit/2.2.13).

* Allow users to specify {file:HAML_REFERENCE.md#encoding_option `:encoding => "ascii-8bit"`}
  even for templates that include non-ASCII byte sequences.
  This makes Haml templates not crash when given non-ASCII input
  that's marked as having an ASCII encoding.

* Fixed an incompatibility with Hpricot 0.8.2, which is used for `html2haml`.

## 2.2.12

[Tagged on GitHub](http://github.com/nex3/haml/commit/2.2.12).

There were no changes made to Haml between versions 2.2.11 and 2.2.12.

## 2.2.11

[Tagged on GitHub](http://github.com/nex3/haml/commit/2.2.11).

* Fixed a bug with XSS protection where HTML escaping would raise an error
  if passed a non-string value.
  Note that this doesn't affect any HTML escaping when XSS protection is disabled.

* Fixed a bug in outer-whitespace nuking where whitespace-only Ruby strings
  blocked whitespace nuking beyond them.

* Use `ensure` to protect the resetting of the Haml output buffer
  against exceptions that are raised within the compiled Haml code.

* Fix an error line-numbering bug that appeared if an error was thrown
  within loud script (`=`).
  This is not the best solution, as it disables a few optimizations,
  but it shouldn't have too much effect and the optimizations
  will hopefully be re-enabled in version 2.4.

* Don't crash if the plugin skeleton is installed and `rake gems:install` is run.

* Don't use `RAILS_ROOT` directly.
  This no longer exists in Rails 3.0.
  Instead abstract this out as `Haml::Util.rails_root`.
  This changes makes Haml fully compatible with edge Rails as of this writing.

## 2.2.10

[Tagged on GitHub](http://github.com/nex3/haml/commit/2.2.10).

* Fixed a bug where elements with dynamic attributes and no content
  would have too much whitespace between the opening and closing tag.

* Changed `rails/init.rb` away from loading `init.rb` and instead
  have it basically copy the content.
  This allows us to transfer the proper binding to `Haml.init_rails`.

* Make sure Haml only tries to enable XSS protection integration
  once all other plugins are loaded.
  This allows it to work properly when Haml is a gem
  and the `rails_xss` plugin is being used.

* Mark the return value of Haml templates as HTML safe.
  This makes Haml partials work with Rails' XSS protection.

## 2.2.9

[Tagged on GitHub](http://github.com/nex3/haml/commit/2.2.9).

* Fixed a bug where Haml's text was concatenated to the wrong buffer
  under certain circumstances.
  This was mostly an issue under Rails when using methods like `capture`.

* Fixed a bug where template text was escaped when there was interpolation in a line
  and the `:escape_html` option was enabled. For example:

      Foo &lt; Bar #{"<"} Baz

  with `:escape_html` used to render as

      Foo &amp;lt; Bar &lt; Baz

  but now renders as

      Foo &lt; Bar &lt; Baz

### Rails XSS Protection

Haml 2.2.9 supports the XSS protection in Rails versions 2.3.5+.
There are several components to this:

* If XSS protection is enabled, Haml's {file:HAML_REFERENCE.md#escape_html-option `:escape_html`}
  option is set to `true` by default.

* Strings declared as HTML safe won't be escaped by Haml,
  including the {file:Haml/Helpers.html#html_escape-instance_method `#html_escape`} helper
  and `&=` if `:escape_html` has been disabled.

* Haml helpers that generate HTML are marked as HTML safe,
  and will escape their input if it's not HTML safe.

## 2.2.8

[Tagged on GitHub](http://github.com/nex3/haml/commit/2.2.8).

* Fixed a potential XSS issue with HTML escaping and wacky Unicode nonsense.
  This is the same as [the issue fixed in Rails](http://groups.google.com/group/rubyonrails-security/browse_thread/thread/48ab3f4a2c16190f) a bit ago.

## 2.2.7

[Tagged on GitHub](http://github.com/nex3/haml/commit/2.2.7).

* Fixed an `html2haml` issue where ERB attribute values
  weren't HTML-unescaped before being transformed into Haml.

* Fixed an `html2haml` issue where `#{}` wasn't escaped
  before being transformed into Haml.

* Add `<code>` to the list of tags that's
  {file:HAML_REFERENCE.md#preserve-option automatically whitespace-preserved}.

* Fixed a bug with `end` being followed by code in silent scripts -
  it no longer throws an error when it's nested beneath tags.

* Fixed a bug with inner whitespace-nuking and conditionals.
  The `else` et al. clauses of conditionals are now properly
  whitespace-nuked.

## 2.2.6

[Tagged on GitHub](http://github.com/nex3/haml/commit/2.2.6).

* Made the error message when unable to load a dependency for html2haml
  respect the `--trace` option.

* Don't crash when the `__FILE__` constant of a Ruby file is a relative path,
  as apparently happens sometimes in TextMate
  (thanks to [Karl Varga](http://github.com/kjvarga)).

* Add "Sass" to the `--version` string for the executables.

* Raise an exception when commas are omitted in static attributes
  (e.g. `%p{:foo => "bar" :baz => "bang"}`).

## 2.2.5

[Tagged on GitHub](http://github.com/nex3/haml/commit/2.2.5).

* Got rid of trailing whitespace produced when opening a conditional comment
  (thanks to [Norman Clarke](http://blog.njclarke.com/)).

* Fixed CSS id concatenation when a numeric id is given as an attribute.
  (thanks to [Norman Clarke](http://blog.njclarke.com/)).
  
* Fixed a couple bugs with using "-end" in strings.

## 2.2.4

[Tagged on GitHub](http://github.com/nex3/haml/commit/2.2.4).

* Allow `end` to be used for silent script when it's followed by code.
  For example:

      - form_for do
        ...
      - end if @show_form

  This isn't very good style, but we're supporting it for consistency's sake.

* Don't add `require 'rubygems'` to the top of init.rb when installed
  via `haml --rails`. This isn't necessary, and actually gets
  clobbered as soon as haml/template is loaded.

## 2.2.3

[Tagged on GitHub](http://github.com/nex3/haml/commit/2.2.3).

Haml 2.2.3 adds support for the JRuby bundling tools
for Google AppEngine, thanks to [Jan Ulbrich](http://github.com/ulbrich).

## 2.2.2

[Tagged on GitHub](http://github.com/nex3/haml/commit/2.2.2).

Haml 2.2.2 is a minor bugfix release, with several notable changes.
First, {file:Haml/Helpers.html#haml_concat-instance_method `haml_concat`}
will now raise an error when used with `=`.
This has always been incorrect behavior,
and in fact has never actually worked.
The only difference is that now it will fail loudly.
Second, Ruby 1.9 is now more fully supported,
especially with the {file:HAML_REFERENCE.md#htmlstyle_attributes_ new attribute syntax}.
Third, filters are no longer escaped when the {file:HAML_REFERENCE.md#escape_html-option `:escape_html` option}
is enabled and `#{}` interpolation is used.

## 2.2.1

[Tagged on GitHub](http://github.com/nex3/haml/commit/2.2.1).

Haml 2.2.1 is a minor bug-fix release.

## 2.2.0

[Tagged on GitHub](http://github.com/nex3/haml/commit/2.2.0).

Haml 2.2 adds several new features to the language,
fixes several bugs, and dramatically improves performance
(particularly when running with {file:HAML_REFERENCE.md#ugly-option `:ugly`} enabled).

### Syntax Changes

#### HTML-Style Attribute Syntax

Haml 2.2 introduces a new syntax for attributes
based on the HTML syntax.
For example:

    %a(href="http://haml-lang.com" title="Haml's so cool!")
      %img(src="/images/haml.png" alt="Haml")

There are two main reasons for this.
First, the hash-style syntax is very Ruby-specific.
There are now [Haml implementations](http://en.wikipedia.org/wiki/Haml#Implementations)
in many languages, each of which has its own syntax for hashes
(or dicts or associative arrays or whatever they're called).
The HTML syntax will be adopted by all of them,
so you can feel comfortable using Haml in whichever language you need.

Second, the hash-style syntax is quite verbose.
`%img{:src => "/images/haml.png", :alt => "Haml"}`
is eight characters longer than `%img(src="/images/haml.png" alt="Haml")`.
Haml's supposed to be about writing templates quickly and easily;
HTML-style attributes should help out a lot with that.

Ruby variables can be used as attribute values by omitting quotes.
Local variables or instance variables can be used.
For example:

    %a(title=@title href=href) Stuff

This is the same as:

    %a{:title => @title, :href => href} Stuff

Because there are no commas separating attributes,
more complicated expressions aren't allowed.
You can use `#{}` interpolation to insert complicated expressions
in a HTML-style attribute, though:

    %span(class="widget_#{@widget.number}")

#### Multiline Attributes

In general, Haml tries to keep individual elements on a single line.
There is a [multiline syntax](#multiline) for overflowing onto further lines,
but it's intentionally awkward to use to encourage shorter lines.

However, there is one case where overflow is reasonable: attributes.
Often a tag will simply have a lot of attributes, and in this case
it makes sense to allow overflow.
You can now stretch an attribute hash across multiple lines:

    %script{:type => "text/javascript",
            :src  => "javascripts/script_#{2 + 7}"}

This also works for HTML-style attributes:

        %script(type="text/javascript"
            src="javascripts/script_#{2 + 7}")

Note that for hash-style attributes, the newlines must come after commas.

#### Universal interpolation

In Haml 2.0, you could use `==` to interpolate Ruby code
within a line of text using `#{}`.
In Haml 2.2, the `==` is unnecessary;
`#{}` can be used in any text.
For example:

    %p This is a really cool #{h what_is_this}!
    But is it a #{h what_isnt_this}?

In addition, to {file:HAML_REFERENCE.md#escaping_html escape} or {file:HAML_REFERENCE.md#unescaping_html unescape}
the interpolated code, you can just add `&` or `!`, respectively,
to the beginning of the line:

    %p& This is a really cool #{what_is_this}!
    & But is it a #{what_isnt_this}?

#### Flexible indentation

Haml has traditionally required its users to use two spaces of indentation.
This is the universal Ruby style, and still highly recommended.
However, Haml now allows any number of spaces or even tabs for indentation,
provided:

* Tabs and spaces are not mixed
* The indentation is consistent within a given document

### New Options

#### `:ugly`

The `:ugly` option is not technically new;
it was introduced in Haml 2.0 to make rendering deeply nested templates less painful.
However, it's been greatly empowered in Haml 2.2.
It now does all sorts of performance optimizations
that couldn't be done before,
and its use increases Haml's performance dramatically.
It's enabled by default in production in Rails,
and it's highly recommended for production environments
in other frameworks.

#### `:encoding` {#encoding-option}

This option specifies the encoding of the Haml template
when running under Ruby 1.9. It defaults to `Encoding.default_internal` or `"utf-8"`.
This is useful for making sure that you don't get weird
encoding errors when dealing with non-ASCII input data.

### Deprecations

#### `Haml::Helpers#puts`

This helper is being deprecated for the obvious reason
that it conflicts with the `Kernel#puts` method.
I'm ashamed I ever chose this name.
Use `haml_concat` instead and spare me the embarrassment.

#### `= haml_tag`

A lot of people accidentally use "`= haml_tag`".
This has always been wrong; `haml_tag` outputs directly to the template,
and so should be used as "`- haml_tag`".
Now it raises an error when you use `=`.

### Compatibility

#### Rails

Haml 2.2 is fully compatible with Rails,
from 2.0.6 to the latest revision of edge, 783db25.

#### Ruby 1.9

Haml 2.2 is also fully compatible with Ruby 1.9.
It supports Ruby 1.9-style attribute hashes,
and handles encoding-related issues
(see [the `:encoding` option](#encoding-option)).

### Filters

#### `:markdown`

There are numerous improvements to the Markdown filter.
No longer will Haml attempt to use RedCloth's inferior Markdown implementation.
Instead, it will look for all major Markdown implementations:
[RDiscount](http://github.com/rtomayko/rdiscount),
[RPeg-Markdown](http://github.com/rtomayko/rpeg-markdown),
[Maruku](http://maruku.rubyforge.org),
and [BlueCloth](www.deveiate.org/projects/BlueCloth).

#### `:cdata`

There is now a `:cdata` filter for wrapping text in CDATA tags.

#### `:sass`

The `:sass` filter now uses options set in {Sass::Plugin},
if they're available.

### Executables

#### `haml`

The `haml` executable now takes `-r` and `-I` flags
that act just like the same flags for the `ruby` executable.
This allows users to load helper files when using Haml
from the command line.

It also takes a `--debug` flag that causes it to spit out
the Ruby code that Haml generates from the template.
This is more for my benefit than anything,
but you may find it interesting.

#### `html2haml`

The `html2haml` executable has undergone significant improvements.
Many of these are bugfixes, but there are also a few features.
For one, it now understands CDATA tags and autodetects ERB files.
In addition, a line containing just "`- end`" is now a Haml error;
since it's not possible for `html2haml` to properly parse all Ruby blocks,
this acts as a signal for the author that there are blocks
to be dealt with.

### Miscellaneous

#### XHTML Mobile DTD

Haml 2.2 supports a DTD for XHTML Mobile: `!!! Mobile`.

#### YARD

All the documentation for Haml 2.2, including this changelog,
has been moved to [YARD](http://yard.soen.ca).
YARD is an excellent documentation system,
and allows us to write our documentation in [Maruku](http://maruku.rubyforge.org),
which is also excellent.<|MERGE_RESOLUTION|>--- conflicted
+++ resolved
@@ -5,11 +5,9 @@
 
 ## 3.0.19 (Unreleased)
 
-<<<<<<< HEAD
 * Properly respect the `:encoding` option under Ruby 1.9.2.
-=======
+
 * Allow the `--unix-newlines` flag to work on Unix, where it's a no-op.
->>>>>>> 098c8c25
 
 ## 3.0.18
 
