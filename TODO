--- conflicted
+++ resolved
@@ -4,12 +4,9 @@
 * Documentation
   Redo tutorial?
   Re-organize references?
-<<<<<<< HEAD
+  Syntax highlighting?
 ** Haml
    Document new attribute syntax
-=======
-  Syntax highlighting?
->>>>>>> 5aeb726e
 ** Sass
    Control structures
    Partials
